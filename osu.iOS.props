--- conflicted
+++ resolved
@@ -105,13 +105,8 @@
     <PackageReference Include="Microsoft.EntityFrameworkCore.Sqlite.Core" Version="2.2.1" />
     <PackageReference Include="Newtonsoft.Json" Version="12.0.1" />
     <PackageReference Include="ppy.osu.Game.Resources" Version="2019.128.0" />
-<<<<<<< HEAD
-    <PackageReference Include="ppy.osu.Framework" Version="2019.313.0" />
-    <PackageReference Include="ppy.osu.Framework.iOS" Version="2019.313.0" />
-=======
     <PackageReference Include="ppy.osu.Framework" Version="2019.315.0" />
     <PackageReference Include="ppy.osu.Framework.iOS" Version="2019.315.0" />
->>>>>>> 9cabd12c
     <PackageReference Include="SharpCompress" Version="0.22.0" />
     <PackageReference Include="NUnit" Version="3.11.0" />
     <PackageReference Include="SharpRaven" Version="2.4.0" />
