// Copyright (c) ppy Pty Ltd <contact@ppy.sh>. Licensed under the MIT Licence.
// See the LICENCE file in the repository root for full licence text.

using System;
using System.IO;
using System.Linq;
using Newtonsoft.Json;
using osu.Framework.Allocation;
using osu.Framework.Graphics.Textures;
using osu.Framework.Input;
using osu.Framework.IO.Stores;
using osu.Game.Beatmaps;
using osu.Game.Online.API.Requests;
using osu.Game.Tournament.IPC;
using osu.Game.Tournament.IO;
using osu.Game.Tournament.Models;
using osu.Game.Users;
using osuTK.Input;

namespace osu.Game.Tournament
{
    [Cached(typeof(TournamentGameBase))]
    public class TournamentGameBase : OsuGameBase
    {
        private const string bracket_filename = "bracket.json";

        private LadderInfo ladder;

        private TournamentStorage storage;

        private DependencyContainer dependencies;
        private FileBasedIPC ipc;

        protected override IReadOnlyDependencyContainer CreateChildDependencies(IReadOnlyDependencyContainer parent)
        {
            return dependencies = new DependencyContainer(base.CreateChildDependencies(parent));
        }

        [BackgroundDependencyLoader]
<<<<<<< HEAD
        private void load(FrameworkConfigManager frameworkConfig)
=======
        private void load(Storage storage)
>>>>>>> 276c9da4
        {
            Resources.AddStore(new DllResourceStore(typeof(TournamentGameBase).Assembly));

            dependencies.CacheAs(storage = new TournamentStorage(Host));

            Textures.AddStore(new TextureLoaderStore(storage.VideoStore));

            readBracket();

            ladder.CurrentMatch.Value = ladder.Matches.FirstOrDefault(p => p.Current.Value);

            dependencies.CacheAs<MatchIPCInfo>(ipc = new FileBasedIPC());
            Add(ipc);
        }

        private void readBracket()
        {
            if (storage.Exists(bracket_filename))
            {
                using (Stream stream = storage.GetStream(bracket_filename, FileAccess.Read, FileMode.Open))
                using (var sr = new StreamReader(stream))
                    ladder = JsonConvert.DeserializeObject<LadderInfo>(sr.ReadToEnd());
            }

            ladder ??= new LadderInfo();
            ladder.Ruleset.Value ??= RulesetStore.AvailableRulesets.First();

            Ruleset.BindTo(ladder.Ruleset);

            dependencies.Cache(ladder);

            bool addedInfo = false;

            // assign teams
            foreach (var match in ladder.Matches)
            {
                match.Team1.Value = ladder.Teams.FirstOrDefault(t => t.Acronym.Value == match.Team1Acronym);
                match.Team2.Value = ladder.Teams.FirstOrDefault(t => t.Acronym.Value == match.Team2Acronym);

                foreach (var conditional in match.ConditionalMatches)
                {
                    conditional.Team1.Value = ladder.Teams.FirstOrDefault(t => t.Acronym.Value == conditional.Team1Acronym);
                    conditional.Team2.Value = ladder.Teams.FirstOrDefault(t => t.Acronym.Value == conditional.Team2Acronym);
                    conditional.Round.Value = match.Round.Value;
                }
            }

            // assign progressions
            foreach (var pair in ladder.Progressions)
            {
                var src = ladder.Matches.FirstOrDefault(p => p.ID == pair.SourceID);
                var dest = ladder.Matches.FirstOrDefault(p => p.ID == pair.TargetID);

                if (src == null)
                    continue;

                if (dest != null)
                {
                    if (pair.Losers)
                        src.LosersProgression.Value = dest;
                    else
                        src.Progression.Value = dest;
                }
            }

            // link matches to rounds
            foreach (var round in ladder.Rounds)
            {
                foreach (var id in round.Matches)
                {
                    var found = ladder.Matches.FirstOrDefault(p => p.ID == id);

                    if (found != null)
                    {
                        found.Round.Value = round;
                        if (round.StartDate.Value > found.Date.Value)
                            found.Date.Value = round.StartDate.Value;
                    }
                }
            }

            addedInfo |= addPlayers();
            addedInfo |= addBeatmaps();

            if (addedInfo)
                SaveChanges();
        }

        /// <summary>
        /// Add missing player info based on user IDs.
        /// </summary>
        /// <returns></returns>
        private bool addPlayers()
        {
            bool addedInfo = false;

            foreach (var t in ladder.Teams)
            {
                foreach (var p in t.Players)
                {
                    if (string.IsNullOrEmpty(p.Username) || p.Statistics == null)
                    {
                        PopulateUser(p);
                        addedInfo = true;
                    }
                }
            }

            return addedInfo;
        }

        /// <summary>
        /// Add missing beatmap info based on beatmap IDs
        /// </summary>
        private bool addBeatmaps()
        {
            bool addedInfo = false;

            foreach (var r in ladder.Rounds)
            {
                foreach (var b in r.Beatmaps.ToList())
                {
                    if (b.BeatmapInfo != null)
                        continue;

                    if (b.ID > 0)
                    {
                        var req = new GetBeatmapRequest(new BeatmapInfo { OnlineBeatmapID = b.ID });
                        API.Perform(req);
                        b.BeatmapInfo = req.Result?.ToBeatmap(RulesetStore);

                        addedInfo = true;
                    }

                    if (b.BeatmapInfo == null)
                        // if online population couldn't be performed, ensure we don't leave a null value behind
                        r.Beatmaps.Remove(b);
                }
            }

            foreach (var t in ladder.Teams)
            {
                foreach (var s in t.SeedingResults)
                {
                    foreach (var b in s.Beatmaps)
                    {
                        if (b.BeatmapInfo == null && b.ID > 0)
                        {
                            var req = new GetBeatmapRequest(new BeatmapInfo { OnlineBeatmapID = b.ID });
                            req.Perform(API);
                            b.BeatmapInfo = req.Result?.ToBeatmap(RulesetStore);

                            addedInfo = true;
                        }
                    }
                }
            }

            return addedInfo;
        }

        public void PopulateUser(User user, Action success = null, Action failure = null)
        {
            var req = new GetUserRequest(user.Id, Ruleset.Value);

            req.Success += res =>
            {
                user.Username = res.Username;
                user.Statistics = res.Statistics;
                user.Country = res.Country;
                user.Cover = res.Cover;

                success?.Invoke();
            };

            req.Failure += _ =>
            {
                user.Id = 1;
                failure?.Invoke();
            };

            API.Queue(req);
        }

        protected override void LoadComplete()
        {
            MenuCursorContainer.Cursor.AlwaysPresent = true; // required for tooltip display

            // we don't want to show the menu cursor as it would appear on stream output.
            MenuCursorContainer.Cursor.Alpha = 0;

            base.LoadComplete();
        }

        protected virtual void SaveChanges()
        {
            foreach (var r in ladder.Rounds)
                r.Matches = ladder.Matches.Where(p => p.Round.Value == r).Select(p => p.ID).ToList();

            ladder.Progressions = ladder.Matches.Where(p => p.Progression.Value != null).Select(p => new TournamentProgression(p.ID, p.Progression.Value.ID)).Concat(
                                            ladder.Matches.Where(p => p.LosersProgression.Value != null).Select(p => new TournamentProgression(p.ID, p.LosersProgression.Value.ID, true)))
                                        .ToList();

            using (var stream = storage.GetStream(bracket_filename, FileAccess.Write, FileMode.Create))
            using (var sw = new StreamWriter(stream))
            {
                sw.Write(JsonConvert.SerializeObject(ladder,
                    new JsonSerializerSettings
                    {
                        Formatting = Formatting.Indented,
                        NullValueHandling = NullValueHandling.Ignore,
                        DefaultValueHandling = DefaultValueHandling.Ignore,
                    }));
            }
        }

        protected override UserInputManager CreateUserInputManager() => new TournamentInputManager();

        private class TournamentInputManager : UserInputManager
        {
            protected override MouseButtonEventManager CreateButtonEventManagerFor(MouseButton button)
            {
                switch (button)
                {
                    case MouseButton.Right:
                        return new RightMouseManager(button);
                }

                return base.CreateButtonEventManagerFor(button);
            }

            private class RightMouseManager : MouseButtonEventManager
            {
                public RightMouseManager(MouseButton button)
                    : base(button)
                {
                }

                public override bool EnableDrag => true; // allow right-mouse dragging for absolute scroll in scroll containers.
                public override bool EnableClick => true;
                public override bool ChangeFocusOnClick => false;
            }
        }
    }
}<|MERGE_RESOLUTION|>--- conflicted
+++ resolved
@@ -37,11 +37,7 @@
         }
 
         [BackgroundDependencyLoader]
-<<<<<<< HEAD
-        private void load(FrameworkConfigManager frameworkConfig)
-=======
         private void load(Storage storage)
->>>>>>> 276c9da4
         {
             Resources.AddStore(new DllResourceStore(typeof(TournamentGameBase).Assembly));
 
