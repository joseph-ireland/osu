<Project>
  <PropertyGroup>
    <Configuration Condition=" '$(Configuration)' == '' ">Debug</Configuration>
    <Platform Condition=" '$(Platform)' == '' ">AnyCPU</Platform>
    <OutputPath>bin\$(Configuration)</OutputPath>
    <WarningLevel>4</WarningLevel>
    <SchemaVersion>2.0</SchemaVersion>
    <BundleAssemblies>false</BundleAssemblies>
    <AotAssemblies>false</AotAssemblies>
    <LangVersion>default</LangVersion>
    <OutputType>Library</OutputType>
    <FileAlignment>512</FileAlignment>
    <GenerateSerializationAssemblies>Off</GenerateSerializationAssemblies>
    <AndroidApplication>True</AndroidApplication>
    <AndroidHttpClientHandlerType>Xamarin.Android.Net.AndroidClientHandler</AndroidHttpClientHandlerType>
    <TargetFrameworkVersion>v9.0</TargetFrameworkVersion>
    <AndroidUseLatestPlatformSdk>false</AndroidUseLatestPlatformSdk>
  </PropertyGroup>
  <PropertyGroup Condition=" '$(Configuration)|$(Platform)' == 'Debug|AnyCPU' ">
    <DebugSymbols>True</DebugSymbols>
    <DebugType>portable</DebugType>
    <Optimize>False</Optimize>
    <DefineConstants>DEBUG;TRACE</DefineConstants>
    <ErrorReport>prompt</ErrorReport>
    <EnableLLVM>false</EnableLLVM>
    <AndroidManagedSymbols>false</AndroidManagedSymbols>
    <AndroidLinkMode>SdkOnly</AndroidLinkMode>
    <AndroidUseSharedRuntime>true</AndroidUseSharedRuntime>
    <EmbedAssembliesIntoApk>false</EmbedAssembliesIntoApk>
    <MandroidI18n>cjk,mideast,other,rare,west</MandroidI18n>
    <AndroidEnableSGenConcurrent>true</AndroidEnableSGenConcurrent>
    <AndroidSupportedAbis>armeabi-v7a;x86;arm64-v8a</AndroidSupportedAbis>
    <AllowUnsafeBlocks>true</AllowUnsafeBlocks>
  </PropertyGroup>
  <PropertyGroup Condition=" '$(Configuration)|$(Platform)' == 'Release|AnyCPU' ">
    <DebugSymbols>false</DebugSymbols>
    <DebugType>None</DebugType>
    <Optimize>True</Optimize>
    <ErrorReport>prompt</ErrorReport>
    <EnableLLVM>true</EnableLLVM>
    <AndroidManagedSymbols>false</AndroidManagedSymbols>
    <AndroidLinkMode>SdkOnly</AndroidLinkMode>
    <AndroidUseSharedRuntime>False</AndroidUseSharedRuntime>
    <EmbedAssembliesIntoApk>true</EmbedAssembliesIntoApk>
    <MandroidI18n>cjk,mideast,other,rare,west</MandroidI18n>
    <AndroidEnableSGenConcurrent>true</AndroidEnableSGenConcurrent>
    <AndroidSupportedAbis>armeabi-v7a;x86;arm64-v8a</AndroidSupportedAbis>
    <AllowUnsafeBlocks>true</AllowUnsafeBlocks>
  </PropertyGroup>
  <ItemGroup>
    <None Include="$(MSBuildThisFileDirectory)\osu.licenseheader">
      <Link>osu.licenseheader</Link>
    </None>
  </ItemGroup>
  <ItemGroup>
    <Reference Include="System" />
    <Reference Include="System.Net.Http" />
    <Reference Include="System.Xml" />
    <Reference Include="System.Core" />
    <Reference Include="Mono.Android" />
    <Reference Include="Java.Interop" />
  </ItemGroup>
  <ItemGroup>
    <PackageReference Include="ppy.osu.Game.Resources" Version="2019.1010.0" />
<<<<<<< HEAD
    <PackageReference Include="ppy.osu.Framework.Android" Version="2019.1104.0" />
=======
    <PackageReference Include="ppy.osu.Framework.Android" Version="2019.1106.0" />
>>>>>>> 1d83f51a
  </ItemGroup>
</Project><|MERGE_RESOLUTION|>--- conflicted
+++ resolved
@@ -62,10 +62,6 @@
   </ItemGroup>
   <ItemGroup>
     <PackageReference Include="ppy.osu.Game.Resources" Version="2019.1010.0" />
-<<<<<<< HEAD
-    <PackageReference Include="ppy.osu.Framework.Android" Version="2019.1104.0" />
-=======
     <PackageReference Include="ppy.osu.Framework.Android" Version="2019.1106.0" />
->>>>>>> 1d83f51a
   </ItemGroup>
 </Project>