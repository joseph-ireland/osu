--- conflicted
+++ resolved
@@ -52,10 +52,6 @@
   </ItemGroup>
   <ItemGroup>
     <PackageReference Include="ppy.osu.Game.Resources" Version="2020.427.0" />
-<<<<<<< HEAD
-    <PackageReference Include="ppy.osu.Framework.Android" Version="2020.507.0" />
-=======
     <PackageReference Include="ppy.osu.Framework.Android" Version="2020.508.1" />
->>>>>>> 48f93adb
   </ItemGroup>
 </Project>