// Copyright (c) ppy Pty Ltd <contact@ppy.sh>. Licensed under the MIT Licence.
// See the LICENCE file in the repository root for full licence text.

using System;
using System.Collections.Generic;
using System.Linq;
using JetBrains.Annotations;
using osu.Framework.Allocation;
using osu.Framework.Graphics;
using osu.Framework.Graphics.Containers;
using osu.Framework.Input;
using osu.Framework.Logging;
using osu.Framework.Threading;
using osu.Framework.Timing;
using osu.Game.Beatmaps;
using osu.Game.Beatmaps.ControlPoints;
using osu.Game.Rulesets.Configuration;
using osu.Game.Rulesets.Edit.Tools;
using osu.Game.Rulesets.Mods;
using osu.Game.Rulesets.Objects;
using osu.Game.Rulesets.Objects.Drawables;
using osu.Game.Rulesets.UI;
using osu.Game.Screens.Edit;
using osu.Game.Screens.Edit.Components.RadioButtons;
using osu.Game.Screens.Edit.Compose;
using osu.Game.Screens.Edit.Compose.Components;
using osuTK;

namespace osu.Game.Rulesets.Edit
{
    [Cached(Type = typeof(IPlacementHandler))]
    public abstract class HitObjectComposer<TObject> : HitObjectComposer, IPlacementHandler
        where TObject : HitObject
    {
        protected IRulesetConfigManager Config { get; private set; }

        protected readonly Ruleset Ruleset;

        [Resolved]
        protected IFrameBasedClock EditorClock { get; private set; }

        [Resolved]
        protected EditorBeatmap EditorBeatmap { get; private set; }

        [Resolved]
        private IAdjustableClock adjustableClock { get; set; }

        [Resolved]
        private IBeatSnapProvider beatSnapProvider { get; set; }

        private IBeatmapProcessor beatmapProcessor;

        private DrawableEditRulesetWrapper<TObject> drawableRulesetWrapper;
        private ComposeBlueprintContainer blueprintContainer;
        private Container distanceSnapGridContainer;
        private DistanceSnapGrid distanceSnapGrid;
        private readonly List<Container> layerContainers = new List<Container>();

        private InputManager inputManager;

        protected HitObjectComposer(Ruleset ruleset)
        {
            Ruleset = ruleset;
            RelativeSizeAxes = Axes.Both;
        }

        [BackgroundDependencyLoader]
        private void load(IFrameBasedClock framedClock)
        {
            beatmapProcessor = Ruleset.CreateBeatmapProcessor(EditorBeatmap.PlayableBeatmap);

            EditorBeatmap.HitObjectAdded += addHitObject;
            EditorBeatmap.HitObjectRemoved += removeHitObject;
            EditorBeatmap.StartTimeChanged += UpdateHitObject;

            Config = Dependencies.Get<RulesetConfigCache>().GetConfigFor(Ruleset);

            try
            {
                drawableRulesetWrapper = new DrawableEditRulesetWrapper<TObject>(CreateDrawableRuleset(Ruleset, EditorBeatmap.PlayableBeatmap))
                {
                    Clock = framedClock,
                    ProcessCustomClock = false
                };
            }
            catch (Exception e)
            {
                Logger.Error(e, "Could not load beatmap sucessfully!");
                return;
            }

            var layerBelowRuleset = drawableRulesetWrapper.CreatePlayfieldAdjustmentContainer().WithChildren(new Drawable[]
            {
                distanceSnapGridContainer = new Container { RelativeSizeAxes = Axes.Both },
                new EditorPlayfieldBorder { RelativeSizeAxes = Axes.Both }
            });

            var layerAboveRuleset = drawableRulesetWrapper.CreatePlayfieldAdjustmentContainer().WithChild(blueprintContainer = CreateBlueprintContainer());

            layerContainers.Add(layerBelowRuleset);
            layerContainers.Add(layerAboveRuleset);

            RadioButtonCollection toolboxCollection;
            InternalChild = new GridContainer
            {
                RelativeSizeAxes = Axes.Both,
                Content = new[]
                {
                    new Drawable[]
                    {
                        new FillFlowContainer
                        {
                            Name = "Sidebar",
                            RelativeSizeAxes = Axes.Both,
                            Padding = new MarginPadding { Right = 10 },
                            Children = new Drawable[]
                            {
                                new ToolboxGroup { Child = toolboxCollection = new RadioButtonCollection { RelativeSizeAxes = Axes.X } }
                            }
                        },
                        new Container
                        {
                            Name = "Content",
                            RelativeSizeAxes = Axes.Both,
                            Children = new Drawable[]
                            {
                                layerBelowRuleset,
                                drawableRulesetWrapper,
                                layerAboveRuleset
                            }
                        }
                    },
                },
                ColumnDimensions = new[]
                {
                    new Dimension(GridSizeMode.Absolute, 200),
                }
            };

            toolboxCollection.Items =
                CompositionTools.Select(t => new RadioButton(t.Name, () => selectTool(t)))
                                .Prepend(new RadioButton("Select", () => selectTool(null)))
                                .ToList();

            toolboxCollection.Items[0].Select();

            blueprintContainer.SelectionChanged += selectionChanged;
        }

        protected override void LoadComplete()
        {
            base.LoadComplete();

            inputManager = GetContainingInputManager();
        }

        private double lastGridUpdateTime;

        protected override void Update()
        {
            base.Update();

            if (EditorClock.CurrentTime != lastGridUpdateTime && blueprintContainer.CurrentTool != null)
                showGridFor(Enumerable.Empty<HitObject>());
        }

        protected override void UpdateAfterChildren()
        {
            base.UpdateAfterChildren();

            layerContainers.ForEach(l =>
            {
                l.Anchor = drawableRulesetWrapper.Playfield.Anchor;
                l.Origin = drawableRulesetWrapper.Playfield.Origin;
                l.Position = drawableRulesetWrapper.Playfield.Position;
                l.Size = drawableRulesetWrapper.Playfield.Size;
            });
        }

        private void selectionChanged(IEnumerable<HitObject> selectedHitObjects)
        {
            var hitObjects = selectedHitObjects.ToArray();

            if (!hitObjects.Any())
                distanceSnapGridContainer.Hide();
            else
                showGridFor(hitObjects);
        }

        private void selectTool(HitObjectCompositionTool tool)
        {
            blueprintContainer.CurrentTool = tool;

            if (tool == null)
                distanceSnapGridContainer.Hide();
            else
                showGridFor(Enumerable.Empty<HitObject>());
        }

        private void showGridFor(IEnumerable<HitObject> selectedHitObjects)
        {
            distanceSnapGridContainer.Clear();
            distanceSnapGrid = CreateDistanceSnapGrid(selectedHitObjects);

            if (distanceSnapGrid != null)
            {
                distanceSnapGridContainer.Child = distanceSnapGrid;
                distanceSnapGridContainer.Show();
            }

            lastGridUpdateTime = EditorClock.CurrentTime;
        }

        private ScheduledDelegate scheduledUpdate;

        public override void UpdateHitObject(HitObject hitObject)
        {
            scheduledUpdate?.Cancel();
            scheduledUpdate = Schedule(() =>
            {
                beatmapProcessor?.PreProcess();
                hitObject?.ApplyDefaults(EditorBeatmap.ControlPointInfo, EditorBeatmap.BeatmapInfo.BaseDifficulty);
                beatmapProcessor?.PostProcess();
            });
        }

        private void addHitObject(HitObject hitObject) => UpdateHitObject(hitObject);

        private void removeHitObject(HitObject hitObject) => UpdateHitObject(null);

        public override IEnumerable<DrawableHitObject> HitObjects => drawableRulesetWrapper.Playfield.AllHitObjects;
        public override bool CursorInPlacementArea => drawableRulesetWrapper.Playfield.ReceivePositionalInputAt(inputManager.CurrentState.Mouse.Position);

        protected abstract IReadOnlyList<HitObjectCompositionTool> CompositionTools { get; }

        protected abstract ComposeBlueprintContainer CreateBlueprintContainer();

        protected abstract DrawableRuleset<TObject> CreateDrawableRuleset(Ruleset ruleset, IBeatmap beatmap, IReadOnlyList<Mod> mods = null);

        public void BeginPlacement(HitObject hitObject)
        {
            if (distanceSnapGrid != null)
                hitObject.StartTime = GetSnappedPosition(distanceSnapGrid.ToLocalSpace(inputManager.CurrentState.Mouse.Position), hitObject.StartTime).time;
        }

        public void EndPlacement(HitObject hitObject)
        {
            EditorBeatmap.Add(hitObject);

            adjustableClock.Seek(hitObject.StartTime);

            showGridFor(Enumerable.Empty<HitObject>());
        }

        public void Delete(HitObject hitObject) => EditorBeatmap.Remove(hitObject);

        public override (Vector2 position, double time) GetSnappedPosition(Vector2 position, double time) => distanceSnapGrid?.GetSnappedPosition(position) ?? (position, time);

        public override float GetBeatSnapDistanceAt(double referenceTime)
        {
            DifficultyControlPoint difficultyPoint = EditorBeatmap.ControlPointInfo.DifficultyPointAt(referenceTime);
            return (float)(100 * EditorBeatmap.BeatmapInfo.BaseDifficulty.SliderMultiplier * difficultyPoint.SpeedMultiplier / beatSnapProvider.BeatDivisor);
        }

        public override float DurationToDistance(double referenceTime, double duration)
        {
<<<<<<< HEAD
            double beatLength = beatSnapProvider.GetBeatLengthAtTime(referenceTime, beatSnapProvider.BeatDivisor);
=======
            double beatLength = beatSnapProvider.GetBeatLengthAtTime(referenceTime);
>>>>>>> ccf91188
            return (float)(duration / beatLength * GetBeatSnapDistanceAt(referenceTime));
        }

        public override double DistanceToDuration(double referenceTime, float distance)
        {
<<<<<<< HEAD
            double beatLength = beatSnapProvider.GetBeatLengthAtTime(referenceTime, beatSnapProvider.BeatDivisor);
=======
            double beatLength = beatSnapProvider.GetBeatLengthAtTime(referenceTime);
>>>>>>> ccf91188
            return distance / GetBeatSnapDistanceAt(referenceTime) * beatLength;
        }

        public override double GetSnappedDurationFromDistance(double referenceTime, float distance)
<<<<<<< HEAD
            => beatSnapProvider.SnapTime(referenceTime, DistanceToDuration(referenceTime, distance), beatSnapProvider.BeatDivisor);

        public override float GetSnappedDistanceFromDistance(double referenceTime, float distance)
            => DurationToDistance(referenceTime, beatSnapProvider.SnapTime(referenceTime, DistanceToDuration(referenceTime, distance), beatSnapProvider.BeatDivisor));
=======
            => beatSnapProvider.SnapTime(referenceTime, DistanceToDuration(referenceTime, distance));

        public override float GetSnappedDistanceFromDistance(double referenceTime, float distance)
            => DurationToDistance(referenceTime, beatSnapProvider.SnapTime(referenceTime, DistanceToDuration(referenceTime, distance)));
>>>>>>> ccf91188

        protected override void Dispose(bool isDisposing)
        {
            base.Dispose(isDisposing);

            if (EditorBeatmap != null)
            {
                EditorBeatmap.HitObjectAdded -= addHitObject;
                EditorBeatmap.HitObjectRemoved -= removeHitObject;
            }
        }
    }

    [Cached(typeof(HitObjectComposer))]
    [Cached(typeof(IDistanceSnapProvider))]
    public abstract class HitObjectComposer : CompositeDrawable, IDistanceSnapProvider
    {
        internal HitObjectComposer()
        {
            RelativeSizeAxes = Axes.Both;
        }

        /// <summary>
        /// All the <see cref="DrawableHitObject"/>s.
        /// </summary>
        public abstract IEnumerable<DrawableHitObject> HitObjects { get; }

        /// <summary>
        /// Whether the user's cursor is currently in an area of the <see cref="HitObjectComposer"/> that is valid for placement.
        /// </summary>
        public abstract bool CursorInPlacementArea { get; }

        /// <summary>
        /// Creates the <see cref="DistanceSnapGrid"/> applicable for a <see cref="HitObject"/> selection.
        /// </summary>
        /// <param name="selectedHitObjects">The <see cref="HitObject"/> selection.</param>
        /// <returns>The <see cref="DistanceSnapGrid"/> for <paramref name="selectedHitObjects"/>.</returns>
        [CanBeNull]
        protected virtual DistanceSnapGrid CreateDistanceSnapGrid([NotNull] IEnumerable<HitObject> selectedHitObjects) => null;

        /// <summary>
        /// Updates a <see cref="HitObject"/>, invoking <see cref="HitObject.ApplyDefaults"/> and re-processing the beatmap.
        /// </summary>
        /// <param name="hitObject">The <see cref="HitObject"/> to update.</param>
        public abstract void UpdateHitObject([CanBeNull] HitObject hitObject);

        public abstract (Vector2 position, double time) GetSnappedPosition(Vector2 position, double time);

        public abstract float GetBeatSnapDistanceAt(double referenceTime);

        public abstract float DurationToDistance(double referenceTime, double duration);

        public abstract double DistanceToDuration(double referenceTime, float distance);

        public abstract double GetSnappedDurationFromDistance(double referenceTime, float distance);

        public abstract float GetSnappedDistanceFromDistance(double referenceTime, float distance);
    }
}<|MERGE_RESOLUTION|>--- conflicted
+++ resolved
@@ -264,36 +264,21 @@
 
         public override float DurationToDistance(double referenceTime, double duration)
         {
-<<<<<<< HEAD
-            double beatLength = beatSnapProvider.GetBeatLengthAtTime(referenceTime, beatSnapProvider.BeatDivisor);
-=======
             double beatLength = beatSnapProvider.GetBeatLengthAtTime(referenceTime);
->>>>>>> ccf91188
             return (float)(duration / beatLength * GetBeatSnapDistanceAt(referenceTime));
         }
 
         public override double DistanceToDuration(double referenceTime, float distance)
         {
-<<<<<<< HEAD
-            double beatLength = beatSnapProvider.GetBeatLengthAtTime(referenceTime, beatSnapProvider.BeatDivisor);
-=======
             double beatLength = beatSnapProvider.GetBeatLengthAtTime(referenceTime);
->>>>>>> ccf91188
             return distance / GetBeatSnapDistanceAt(referenceTime) * beatLength;
         }
 
         public override double GetSnappedDurationFromDistance(double referenceTime, float distance)
-<<<<<<< HEAD
-            => beatSnapProvider.SnapTime(referenceTime, DistanceToDuration(referenceTime, distance), beatSnapProvider.BeatDivisor);
-
-        public override float GetSnappedDistanceFromDistance(double referenceTime, float distance)
-            => DurationToDistance(referenceTime, beatSnapProvider.SnapTime(referenceTime, DistanceToDuration(referenceTime, distance), beatSnapProvider.BeatDivisor));
-=======
             => beatSnapProvider.SnapTime(referenceTime, DistanceToDuration(referenceTime, distance));
 
         public override float GetSnappedDistanceFromDistance(double referenceTime, float distance)
             => DurationToDistance(referenceTime, beatSnapProvider.SnapTime(referenceTime, DistanceToDuration(referenceTime, distance)));
->>>>>>> ccf91188
 
         protected override void Dispose(bool isDisposing)
         {
