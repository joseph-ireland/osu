--- conflicted
+++ resolved
@@ -31,11 +31,7 @@
     /// </summary>
     /// <typeparam name="TModel">The model type.</typeparam>
     /// <typeparam name="TFileModel">The associated file join type.</typeparam>
-<<<<<<< HEAD
-    public abstract class ArchiveModelManager<TModel, TFileModel> : ICanAcceptFiles, IModelManager<TModel>
-=======
-    public abstract class ArchiveModelManager<TModel, TFileModel> : ArchiveModelManager, ICanAcceptFiles
->>>>>>> 021d0273
+    public abstract class ArchiveModelManager<TModel, TFileModel> : ArchiveModelManager, ICanAcceptFiles, IModelManager<TModel>
         where TModel : class, IHasFiles<TFileModel>, IHasPrimaryKey, ISoftDelete
         where TFileModel : INamedFileInfo, new()
     {
