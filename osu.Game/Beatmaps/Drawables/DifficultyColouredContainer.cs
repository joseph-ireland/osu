// Copyright (c) ppy Pty Ltd <contact@ppy.sh>. Licensed under the MIT Licence.
// See the LICENCE file in the repository root for full licence text.

using System;
using osu.Framework.Allocation;
using osu.Framework.Graphics.Containers;
using osu.Game.Graphics;
using osuTK.Graphics;

namespace osu.Game.Beatmaps.Drawables
{
    public abstract class DifficultyColouredContainer : Container, IHasAccentColour
    {
        public Color4 AccentColour { get; set; }

        private readonly BeatmapInfo beatmap;
        private OsuColour palette;

        protected DifficultyColouredContainer(BeatmapInfo beatmap)
        {
            this.beatmap = beatmap;
        }

        [BackgroundDependencyLoader]
        private void load(OsuColour palette)
        {
            if (palette == null)
                throw new ArgumentNullException(nameof(palette));

            this.palette = palette;
            AccentColour = getColour(beatmap);
        }

        private enum DifficultyRating
        {
            Easy,
            Normal,
            Hard,
            Insane,
            Expert,
            ExpertPlus
        }

        private DifficultyRating getDifficultyRating(BeatmapInfo beatmap)
        {
            if (beatmap == null)
                throw new ArgumentNullException(nameof(beatmap));

            var rating = beatmap.StarDifficulty;

<<<<<<< HEAD
            if (rating < 2.0) return DifficultyRating.Easy;
            if (rating < 2.7) return DifficultyRating.Normal;
            if (rating < 4.0) return DifficultyRating.Hard;
            if (rating < 5.3) return DifficultyRating.Insane;
            if (rating < 6.5) return DifficultyRating.Expert;
=======
            if (rating < 1.5) return DifficultyRating.Easy;
            if (rating < 2.25) return DifficultyRating.Normal;
            if (rating < 3.75) return DifficultyRating.Hard;
            if (rating < 5.25) return DifficultyRating.Insane;
            if (rating < 6.75) return DifficultyRating.Expert;

>>>>>>> 35ffccc2
            return DifficultyRating.ExpertPlus;
        }

        private Color4 getColour(BeatmapInfo beatmap)
        {
            switch (getDifficultyRating(beatmap))
            {
                case DifficultyRating.Easy:
                    return palette.Green;
                default:
                case DifficultyRating.Normal:
                    return palette.Blue;
                case DifficultyRating.Hard:
                    return palette.Yellow;
                case DifficultyRating.Insane:
                    return palette.Pink;
                case DifficultyRating.Expert:
                    return palette.Purple;
                case DifficultyRating.ExpertPlus:
                    return palette.Gray0;
            }
        }
    }
}<|MERGE_RESOLUTION|>--- conflicted
+++ resolved
@@ -48,20 +48,12 @@
 
             var rating = beatmap.StarDifficulty;
 
-<<<<<<< HEAD
             if (rating < 2.0) return DifficultyRating.Easy;
             if (rating < 2.7) return DifficultyRating.Normal;
             if (rating < 4.0) return DifficultyRating.Hard;
             if (rating < 5.3) return DifficultyRating.Insane;
             if (rating < 6.5) return DifficultyRating.Expert;
-=======
-            if (rating < 1.5) return DifficultyRating.Easy;
-            if (rating < 2.25) return DifficultyRating.Normal;
-            if (rating < 3.75) return DifficultyRating.Hard;
-            if (rating < 5.25) return DifficultyRating.Insane;
-            if (rating < 6.75) return DifficultyRating.Expert;
 
->>>>>>> 35ffccc2
             return DifficultyRating.ExpertPlus;
         }
 
