﻿// Copyright (c) ppy Pty Ltd <contact@ppy.sh>. Licensed under the MIT Licence.
// See the LICENCE file in the repository root for full licence text.

using osu.Framework;
using osu.Framework.Allocation;
using osu.Framework.Graphics;
using osu.Game.Configuration;
using osu.Game.Rulesets.Scoring;

namespace osu.Game.Overlays.Settings.Sections.Gameplay
{
    public class GeneralSettings : SettingsSubsection
    {
        protected override string Header => "General";

        [BackgroundDependencyLoader]
        private void load(OsuConfigManager config)
        {
            Children = new Drawable[]
            {
                new SettingsSlider<double>
                {
                    LabelText = "Background dim",
                    Current = config.GetBindable<double>(OsuSetting.DimLevel),
                    KeyboardStep = 0.01f,
                    DisplayAsPercentage = true
                },
                new SettingsSlider<double>
                {
                    LabelText = "Background blur",
                    Current = config.GetBindable<double>(OsuSetting.BlurLevel),
                    KeyboardStep = 0.01f,
                    DisplayAsPercentage = true
                },
                new SettingsCheckbox
                {
                    LabelText = "Lighten playfield during breaks",
                    Current = config.GetBindable<bool>(OsuSetting.LightenDuringBreaks)
                },
                new SettingsCheckbox
                {
                    LabelText = "Show score overlay",
                    Current = config.GetBindable<bool>(OsuSetting.ShowInterface)
                },
                new SettingsCheckbox
                {
                    LabelText = "Show difficulty graph on progress bar",
                    Current = config.GetBindable<bool>(OsuSetting.ShowProgressGraph)
                },
                new SettingsCheckbox
                {
                    LabelText = "Show health display even when you can't fail",
                    Current = config.GetBindable<bool>(OsuSetting.ShowHealthDisplayWhenCantFail),
                    Keywords = new[] { "hp", "bar" }
                },
                new SettingsCheckbox
                {
                    LabelText = "Fade playfield to red when health is low",
                    Current = config.GetBindable<bool>(OsuSetting.FadePlayfieldWhenHealthLow),
                },
                new SettingsCheckbox
                {
                    LabelText = "Always show key overlay",
                    Current = config.GetBindable<bool>(OsuSetting.KeyOverlay)
                },
                new SettingsCheckbox
                {
                    LabelText = "Positional hitsounds",
                    Current = config.GetBindable<bool>(OsuSetting.PositionalHitSounds)
                },
                new SettingsEnumDropdown<ScoreMeterType>
                {
                    LabelText = "Score meter type",
                    Current = config.GetBindable<ScoreMeterType>(OsuSetting.ScoreMeter)
                },
                new SettingsEnumDropdown<ScoringMode>
                {
                    LabelText = "Score display mode",
<<<<<<< HEAD
                    Bindable = config.GetBindable<ScoringMode>(OsuSetting.ScoreDisplayMode)
                },
                new SettingsCheckbox
                {
                    LabelText = "Show playfield border",
                    Bindable = config.GetBindable<bool>(OsuSetting.ShowPlayfieldBorder)
=======
                    Current = config.GetBindable<ScoringMode>(OsuSetting.ScoreDisplayMode),
                    Keywords = new[] { "scoring" }
>>>>>>> b940a7ce
                }
            };

            if (RuntimeInfo.OS == RuntimeInfo.Platform.Windows)
            {
                Add(new SettingsCheckbox
                {
                    LabelText = "Disable Windows key during gameplay",
                    Current = config.GetBindable<bool>(OsuSetting.GameplayDisableWinKey)
                });
            }
        }
    }
}<|MERGE_RESOLUTION|>--- conflicted
+++ resolved
@@ -76,18 +76,15 @@
                 new SettingsEnumDropdown<ScoringMode>
                 {
                     LabelText = "Score display mode",
-<<<<<<< HEAD
-                    Bindable = config.GetBindable<ScoringMode>(OsuSetting.ScoreDisplayMode)
+                    Bindable = config.GetBindable<ScoringMode>(OsuSetting.ScoreDisplayMode),
+                    Keywords = new[] { "scoring" }
                 },
                 new SettingsCheckbox
                 {
                     LabelText = "Show playfield border",
                     Bindable = config.GetBindable<bool>(OsuSetting.ShowPlayfieldBorder)
-=======
                     Current = config.GetBindable<ScoringMode>(OsuSetting.ScoreDisplayMode),
-                    Keywords = new[] { "scoring" }
->>>>>>> b940a7ce
-                }
+                },
             };
 
             if (RuntimeInfo.OS == RuntimeInfo.Platform.Windows)
