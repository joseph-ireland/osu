﻿// Copyright (c) ppy Pty Ltd <contact@ppy.sh>. Licensed under the MIT Licence.
// See the LICENCE file in the repository root for full licence text.

using osu.Framework.Allocation;
using osu.Framework.Graphics;
using osu.Framework.Graphics.Containers;
using osu.Framework.Graphics.Cursor;
using osu.Framework.Graphics.Shapes;
using osu.Framework.Graphics.Sprites;
using osu.Game.Graphics;

namespace osu.Game.Overlays.Profile.Header
{
    public class SupporterIcon : CompositeDrawable, IHasTooltip
    {
        private readonly Box background;
        private readonly FillFlowContainer iconContainer;
        private readonly CircularContainer content;

        public string TooltipText => "osu!supporter";

        public int SupporterLevel
        {
            set
            {
                if (value == 0)
                {
                    content.Hide();
                }
                else
                {
                    content.Show();
                    iconContainer.Clear();
                    for (int i = 0; i < value; i++)
                    {
                        iconContainer.Add(new SpriteIcon
                        {
                            Width = 12,
                            RelativeSizeAxes = Axes.Y,
                            Icon = FontAwesome.fa_heart,
                        });
                    }

                    iconContainer.Padding = new MarginPadding { Horizontal = DrawHeight / 2 };
                }
            }
        }

        public SupporterIcon()
        {
            AutoSizeAxes = Axes.X;

            InternalChild = content = new CircularContainer
            {
                RelativeSizeAxes = Axes.Y,
                AutoSizeAxes = Axes.X,
                Masking = true,
                Alpha = 0,
                Children = new Drawable[]
                {
<<<<<<< HEAD
                    background = new Box { RelativeSizeAxes = Axes.Both },
                    iconContainer = new FillFlowContainer
                    {
                        Direction = FillDirection.Horizontal,
                        RelativeSizeAxes = Axes.Y,
                        AutoSizeAxes = Axes.X,
                        Height = 0.6f,
                        Anchor = Anchor.Centre,
                        Origin = Anchor.Centre,
                    }
=======
                    Anchor = Anchor.Centre,
                    Origin = Anchor.Centre,
                    RelativeSizeAxes = Axes.Both,
                    Icon = FontAwesome.Solid.Heart,
                    Scale = new Vector2(0.45f),
>>>>>>> 224c8d0f
                }
            };
        }

        [BackgroundDependencyLoader]
        private void load(OsuColour colours)
        {
            background.Colour = colours.Pink;
            iconContainer.Colour = colours.CommunityUserGrayGreenDark;
        }
    }
}<|MERGE_RESOLUTION|>--- conflicted
+++ resolved
@@ -58,7 +58,6 @@
                 Alpha = 0,
                 Children = new Drawable[]
                 {
-<<<<<<< HEAD
                     background = new Box { RelativeSizeAxes = Axes.Both },
                     iconContainer = new FillFlowContainer
                     {
@@ -68,14 +67,8 @@
                         Height = 0.6f,
                         Anchor = Anchor.Centre,
                         Origin = Anchor.Centre,
+                        Icon = FontAwesome.Solid.Heart,
                     }
-=======
-                    Anchor = Anchor.Centre,
-                    Origin = Anchor.Centre,
-                    RelativeSizeAxes = Axes.Both,
-                    Icon = FontAwesome.Solid.Heart,
-                    Scale = new Vector2(0.45f),
->>>>>>> 224c8d0f
                 }
             };
         }
