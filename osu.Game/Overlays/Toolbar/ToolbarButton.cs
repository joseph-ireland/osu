--- conflicted
+++ resolved
@@ -40,35 +40,20 @@
 
         public string Text
         {
-<<<<<<< HEAD
-            get { return DrawableText.Text; }
-            set { DrawableText.Text = value; }
-=======
             get => DrawableText.Text;
             set => DrawableText.Text = value;
->>>>>>> 9fa8e6f3
         }
 
         public string TooltipMain
         {
-<<<<<<< HEAD
-            get { return tooltip1.Text; }
-            set { tooltip1.Text = value; }
-=======
             get => tooltip1.Text;
             set => tooltip1.Text = value;
->>>>>>> 9fa8e6f3
         }
 
         public string TooltipSub
         {
-<<<<<<< HEAD
-            get { return tooltip2.Text; }
-            set { tooltip2.Text = value; }
-=======
             get => tooltip2.Text;
             set => tooltip2.Text = value;
->>>>>>> 9fa8e6f3
         }
 
         protected virtual Anchor TooltipAnchor => Anchor.TopLeft;
