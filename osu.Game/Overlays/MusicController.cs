﻿// Copyright (c) ppy Pty Ltd <contact@ppy.sh>. Licensed under the MIT Licence.
// See the LICENCE file in the repository root for full licence text.

using System;
using System.Collections.Generic;
using System.Linq;
using System.Threading.Tasks;
using osu.Framework.Allocation;
using osu.Framework.Bindables;
using osu.Framework.Extensions.Color4Extensions;
using osu.Framework.Graphics;
using osu.Framework.Graphics.Containers;
using osu.Framework.Graphics.Shapes;
using osu.Framework.Graphics.Sprites;
using osu.Framework.Graphics.Textures;
using osu.Framework.Input.Events;
using osu.Framework.Localisation;
using osu.Framework.Threading;
using osu.Game.Beatmaps;
using osu.Game.Graphics;
using osu.Game.Graphics.Containers;
using osu.Game.Graphics.Sprites;
using osu.Game.Graphics.UserInterface;
using osu.Game.Overlays.Music;
using osuTK;
using osuTK.Graphics;

namespace osu.Game.Overlays
{
    public class MusicController : OsuFocusedOverlayContainer
    {
        private const float player_height = 130;
        private const float transition_length = 800;
        private const float progress_height = 10;
        private const float bottom_black_area_height = 55;

        private Drawable background;
        private ProgressBar progressBar;

        private IconButton prevButton;
        private IconButton playButton;
        private IconButton nextButton;
        private IconButton playlistButton;

        private SpriteText title, artist;

        private PlaylistOverlay playlist;

        private BeatmapManager beatmaps;

        private List<BeatmapSetInfo> beatmapSets;
        private BeatmapSetInfo currentSet;

        private Container dragContainer;
        private Container playerContainer;

        private readonly Bindable<WorkingBeatmap> beatmap = new Bindable<WorkingBeatmap>();

        public MusicController()
        {
            Width = 400;
            Margin = new MarginPadding(10);

            // required to let MusicController handle beatmap cycling.
            AlwaysPresent = true;
        }

        [BackgroundDependencyLoader]
        private void load(Bindable<WorkingBeatmap> beatmap, BeatmapManager beatmaps, OsuColour colours)
        {
            this.beatmap.BindTo(beatmap);
            this.beatmaps = beatmaps;

            Children = new Drawable[]
            {
                dragContainer = new DragContainer
                {
                    Anchor = Anchor.Centre,
                    Origin = Anchor.Centre,
                    RelativeSizeAxes = Axes.X,
                    AutoSizeAxes = Axes.Y,
                    Children = new Drawable[]
                    {
                        playlist = new PlaylistOverlay
                        {
                            RelativeSizeAxes = Axes.X,
                            Y = player_height + 10,
                            OrderChanged = playlistOrderChanged
                        },
                        playerContainer = new Container
                        {
                            RelativeSizeAxes = Axes.X,
                            Height = player_height,
                            Masking = true,
                            CornerRadius = 5,
                            EdgeEffect = new EdgeEffectParameters
                            {
                                Type = EdgeEffectType.Shadow,
                                Colour = Color4.Black.Opacity(40),
                                Radius = 5,
                            },
                            Children = new[]
                            {
                                background = new Background(),
                                title = new OsuSpriteText
                                {
                                    Origin = Anchor.BottomCentre,
                                    Anchor = Anchor.TopCentre,
                                    Position = new Vector2(0, 40),
                                    Font = OsuFont.GetFont(size: 25, italics: true),
                                    Colour = Color4.White,
                                    Text = @"Nothing to play",
                                },
                                artist = new OsuSpriteText
                                {
                                    Origin = Anchor.TopCentre,
                                    Anchor = Anchor.TopCentre,
                                    Position = new Vector2(0, 45),
                                    Font = OsuFont.GetFont(size: 15, weight: FontWeight.Bold, italics: true),
                                    Colour = Color4.White,
                                    Text = @"Nothing to play",
                                },
                                new Container
                                {
                                    Padding = new MarginPadding { Bottom = progress_height },
                                    Height = bottom_black_area_height,
                                    RelativeSizeAxes = Axes.X,
                                    Origin = Anchor.BottomCentre,
                                    Anchor = Anchor.BottomCentre,
                                    Children = new Drawable[]
                                    {
                                        new FillFlowContainer<IconButton>
                                        {
                                            AutoSizeAxes = Axes.Both,
                                            Direction = FillDirection.Horizontal,
                                            Spacing = new Vector2(5),
                                            Origin = Anchor.Centre,
                                            Anchor = Anchor.Centre,
                                            Children = new[]
                                            {
                                                prevButton = new MusicIconButton
                                                {
                                                    Anchor = Anchor.Centre,
                                                    Origin = Anchor.Centre,
                                                    Action = prev,
                                                    Icon = FontAwesome.fa_step_backward,
                                                },
                                                playButton = new MusicIconButton
                                                {
                                                    Anchor = Anchor.Centre,
                                                    Origin = Anchor.Centre,
                                                    Scale = new Vector2(1.4f),
                                                    IconScale = new Vector2(1.4f),
                                                    Action = play,
                                                    Icon = FontAwesome.fa_play_circle_o,
                                                },
                                                nextButton = new MusicIconButton
                                                {
                                                    Anchor = Anchor.Centre,
                                                    Origin = Anchor.Centre,
                                                    Action = () => next(),
                                                    Icon = FontAwesome.fa_step_forward,
                                                },
                                            }
                                        },
                                        playlistButton = new MusicIconButton
                                        {
                                            Origin = Anchor.Centre,
                                            Anchor = Anchor.CentreRight,
                                            Position = new Vector2(-bottom_black_area_height / 2, 0),
                                            Icon = FontAwesome.fa_bars,
                                            Action = () => playlist.ToggleVisibility(),
                                        },
                                    }
                                },
                                progressBar = new ProgressBar
                                {
                                    Origin = Anchor.BottomCentre,
                                    Anchor = Anchor.BottomCentre,
                                    Height = progress_height,
                                    FillColour = colours.Yellow,
                                    OnSeek = attemptSeek
                                }
                            },
                        },
                    }
                }
            };

            beatmapSets = beatmaps.GetAllUsableBeatmapSets();
            beatmaps.ItemAdded += handleBeatmapAdded;
            beatmaps.ItemRemoved += handleBeatmapRemoved;

            playlist.StateChanged += s => playlistButton.FadeColour(s == Visibility.Visible ? colours.Yellow : Color4.White, 200, Easing.OutQuint);
        }

        private ScheduledDelegate seekDelegate;

        private void attemptSeek(double progress)
        {
            seekDelegate?.Cancel();
            seekDelegate = Schedule(() =>
            {
                if (!beatmap.Disabled)
                    current?.Track.Seek(progress);
            });
        }

        private void playlistOrderChanged(BeatmapSetInfo beatmapSetInfo, int index)
        {
            beatmapSets.Remove(beatmapSetInfo);
            beatmapSets.Insert(index, beatmapSetInfo);
        }

        private void handleBeatmapAdded(BeatmapSetInfo obj, bool existing, bool silent)
        {
            if (existing)
                return;

            Schedule(() => beatmapSets.Add(obj));
        }

        private void handleBeatmapRemoved(BeatmapSetInfo obj) => Schedule(() => beatmapSets.RemoveAll(s => s.ID == obj.ID));

        protected override void LoadComplete()
        {
            beatmap.BindValueChanged(beatmapChanged, true);
            beatmap.BindDisabledChanged(beatmapDisabledChanged, true);
            base.LoadComplete();
        }

        private void beatmapDisabledChanged(bool disabled)
        {
            if (disabled)
                playlist.Hide();

            playButton.Enabled.Value = !disabled;
            prevButton.Enabled.Value = !disabled;
            nextButton.Enabled.Value = !disabled;
            playlistButton.Enabled.Value = !disabled;
        }

        protected override void UpdateAfterChildren()
        {
            base.UpdateAfterChildren();
            Height = dragContainer.Height;
        }

        protected override void Update()
        {
            base.Update();

            var track = current?.TrackLoaded ?? false ? current.Track : null;

            if (track?.IsDummyDevice == false)
            {
                progressBar.EndTime = track.Length;
                progressBar.CurrentTime = track.CurrentTime;

                playButton.Icon = track.IsRunning ? FontAwesome.fa_pause_circle_o : FontAwesome.fa_play_circle_o;
            }
            else
            {
                progressBar.CurrentTime = 0;
                progressBar.EndTime = 1;
                playButton.Icon = FontAwesome.fa_play_circle_o;
            }
        }

        private void play()
        {
            var track = current?.Track;

            if (track == null)
            {
                if (!beatmap.Disabled)
                    next(true);
                return;
            }

            if (track.IsRunning)
                track.Stop();
            else
                track.Start();
        }

        private void prev()
        {
            queuedDirection = TransformDirection.Prev;

            var playable = beatmapSets.TakeWhile(i => i.ID != current.BeatmapSetInfo.ID).LastOrDefault() ?? beatmapSets.LastOrDefault();
            if (playable != null)
            {
                beatmap.Value = beatmaps.GetWorkingBeatmap(playable.Beatmaps.First(), beatmap.Value);
                beatmap.Value.Track.Restart();
            }
        }

        private void next(bool instant = false)
        {
            if (!instant)
                queuedDirection = TransformDirection.Next;

            var playable = beatmapSets.SkipWhile(i => i.ID != current.BeatmapSetInfo.ID).Skip(1).FirstOrDefault() ?? beatmapSets.FirstOrDefault();
            if (playable != null)
            {
                beatmap.Value = beatmaps.GetWorkingBeatmap(playable.Beatmaps.First(), beatmap.Value);
                beatmap.Value.Track.Restart();
            }
        }

        private WorkingBeatmap current;
        private TransformDirection? queuedDirection;

        private void beatmapChanged(ValueChangedEvent<WorkingBeatmap> e)
        {
            TransformDirection direction = TransformDirection.None;

            if (current != null)
            {
                bool audioEquals = e.NewValue?.BeatmapInfo?.AudioEquals(current.BeatmapInfo) ?? false;

                if (audioEquals)
                    direction = TransformDirection.None;
                else if (queuedDirection.HasValue)
                {
                    direction = queuedDirection.Value;
                    queuedDirection = null;
                }
                else
                {
                    //figure out the best direction based on order in playlist.
                    var last = beatmapSets.TakeWhile(b => b.ID != current.BeatmapSetInfo?.ID).Count();
                    var next = beatmap == null ? -1 : beatmapSets.TakeWhile(b => b.ID != e.NewValue.BeatmapSetInfo?.ID).Count();

                    direction = last > next ? TransformDirection.Prev : TransformDirection.Next;
                }

                current.Track.Completed -= currentTrackCompleted;
            }

<<<<<<< HEAD
            current = beatmap;
            if (current != null)
                current.Track.Completed += currentTrackCompleted;
=======
            current = e.NewValue;
>>>>>>> 89a05c08

            progressBar.CurrentTime = 0;

            updateDisplay(current, direction);

            queuedDirection = null;
        }

        private void currentTrackCompleted()
        {
            if (!beatmap.Disabled && beatmapSets.Any())
                next();
        }

        private ScheduledDelegate pendingBeatmapSwitch;

        private void updateDisplay(WorkingBeatmap beatmap, TransformDirection direction)
        {
            //we might be off-screen when this update comes in.
            //rather than Scheduling, manually handle this to avoid possible memory contention.
            pendingBeatmapSwitch?.Cancel();

            pendingBeatmapSwitch = Schedule(delegate
            {
                // todo: this can likely be replaced with WorkingBeatmap.GetBeatmapAsync()
                Task.Run(() =>
                {
                    if (beatmap?.Beatmap == null) //this is not needed if a placeholder exists
                    {
                        title.Text = @"Nothing to play";
                        artist.Text = @"Nothing to play";
                    }
                    else
                    {
                        BeatmapMetadata metadata = beatmap.Metadata;
                        title.Text = new LocalisedString((metadata.TitleUnicode, metadata.Title));
                        artist.Text = new LocalisedString((metadata.ArtistUnicode, metadata.Artist));
                    }
                });

                LoadComponentAsync(new Background(beatmap) { Depth = float.MaxValue }, newBackground =>
                {
                    switch (direction)
                    {
                        case TransformDirection.Next:
                            newBackground.Position = new Vector2(400, 0);
                            newBackground.MoveToX(0, 500, Easing.OutCubic);
                            background.MoveToX(-400, 500, Easing.OutCubic);
                            break;
                        case TransformDirection.Prev:
                            newBackground.Position = new Vector2(-400, 0);
                            newBackground.MoveToX(0, 500, Easing.OutCubic);
                            background.MoveToX(400, 500, Easing.OutCubic);
                            break;
                    }

                    background.Expire();
                    background = newBackground;

                    playerContainer.Add(newBackground);
                });
            });
        }

        protected override void PopIn()
        {
            base.PopIn();

            this.FadeIn(transition_length, Easing.OutQuint);
            dragContainer.ScaleTo(1, transition_length, Easing.OutElastic);
        }

        protected override void PopOut()
        {
            base.PopOut();

            // This is here mostly as a performance fix.
            // If the playlist is not hidden it will update children even when the music controller is hidden (due to AlwaysPresent).
            playlist.State = Visibility.Hidden;

            this.FadeOut(transition_length, Easing.OutQuint);
            dragContainer.ScaleTo(0.9f, transition_length, Easing.OutQuint);
        }

        private enum TransformDirection
        {
            None,
            Next,
            Prev
        }

        private class MusicIconButton : IconButton
        {
            [BackgroundDependencyLoader]
            private void load(OsuColour colours)
            {
                HoverColour = colours.YellowDark.Opacity(0.6f);
                FlashColour = colours.Yellow;
            }
        }

        private class Background : BufferedContainer
        {
            private readonly Sprite sprite;
            private readonly WorkingBeatmap beatmap;

            public Background(WorkingBeatmap beatmap = null)
            {
                this.beatmap = beatmap;
                CacheDrawnFrameBuffer = true;
                Depth = float.MaxValue;
                RelativeSizeAxes = Axes.Both;

                Children = new Drawable[]
                {
                    sprite = new Sprite
                    {
                        RelativeSizeAxes = Axes.Both,
                        Colour = OsuColour.Gray(150),
                        FillMode = FillMode.Fill,
                    },
                    new Box
                    {
                        RelativeSizeAxes = Axes.X,
                        Height = bottom_black_area_height,
                        Origin = Anchor.BottomCentre,
                        Anchor = Anchor.BottomCentre,
                        Colour = Color4.Black.Opacity(0.5f)
                    }
                };
            }

            [BackgroundDependencyLoader]
            private void load(TextureStore textures)
            {
                sprite.Texture = beatmap?.Background ?? textures.Get(@"Backgrounds/bg4");
            }
        }

        private class DragContainer : Container
        {
            protected override bool OnDragStart(DragStartEvent e)
            {
                return true;
            }

            protected override bool OnDrag(DragEvent e)
            {
                Vector2 change = e.MousePosition - e.MouseDownPosition;

                // Diminish the drag distance as we go further to simulate "rubber band" feeling.
                change *= change.Length <= 0 ? 0 : (float)Math.Pow(change.Length, 0.7f) / change.Length;

                this.MoveTo(change);
                return true;
            }

            protected override bool OnDragEnd(DragEndEvent e)
            {
                this.MoveTo(Vector2.Zero, 800, Easing.OutElastic);
                return base.OnDragEnd(e);
            }
        }
    }
}<|MERGE_RESOLUTION|>--- conflicted
+++ resolved
@@ -339,13 +339,9 @@
                 current.Track.Completed -= currentTrackCompleted;
             }
 
-<<<<<<< HEAD
-            current = beatmap;
+            current = e.NewValue;
             if (current != null)
                 current.Track.Completed += currentTrackCompleted;
-=======
-            current = e.NewValue;
->>>>>>> 89a05c08
 
             progressBar.CurrentTime = 0;
 
