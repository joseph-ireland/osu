﻿// Copyright (c) 2007-2017 ppy Pty Ltd <contact@ppy.sh>.
// Licensed under the MIT Licence - https://raw.githubusercontent.com/ppy/osu/master/LICENCE

using System;
using System.Collections.Generic;
using System.Diagnostics;
using System.Threading.Tasks;
using OpenTK;
using OpenTK.Graphics;
using osu.Framework.Allocation;
using osu.Framework.Audio.Track;
using osu.Framework.Configuration;
using osu.Framework.Extensions;
using osu.Framework.Extensions.Color4Extensions;
using osu.Framework.Graphics;
using osu.Framework.Graphics.Containers;
using osu.Framework.Graphics.Primitives;
using osu.Framework.Graphics.Sprites;
using osu.Framework.Graphics.Textures;
using osu.Framework.Input;
<<<<<<< HEAD
=======
using osu.Framework.Localisation;
using osu.Framework.MathUtils;
>>>>>>> 73213308
using osu.Game.Beatmaps;
using osu.Game.Database;
using osu.Game.Graphics;
using osu.Game.Graphics.Sprites;
<<<<<<< HEAD
using osu.Framework.Extensions.Color4Extensions;
using System.Linq;
=======
>>>>>>> 73213308

namespace osu.Game.Overlays
{
    public class MusicController : FocusedOverlayContainer
    {
        private const float player_height = 130;
        private const float playlist_height = 510;  
        private Drawable currentBackground;
        private DragBar progress;
        private Button playButton;
        private SpriteText title, artist;
        private ClickableContainer playlistButton;
        private PlaylistController playlist;
        private Color4 activeColour;

        private List<BeatmapSetInfo> playList;
        private int playListIndex = -1;

        private TrackManager trackManager;
        private Bindable<WorkingBeatmap> beatmapSource;
        private WorkingBeatmap current;
        private BeatmapDatabase beatmaps;
        private LocalisationEngine localisation;

        private Container dragContainer;
        private Container playerContainer;

        private const float progress_height = 10;

        private const float bottom_black_area_height = 55;

        public MusicController()
        {
            Width = 400;
            Height = player_height + playlist_height;

            Margin = new MarginPadding(10);
        }

        protected override bool InternalContains(Vector2 screenSpacePos) => playlist.State == Visibility.Visible ? dragContainer.Contains(screenSpacePos) : playerContainer.Contains(screenSpacePos);

        protected override bool OnDragStart(InputState state) => true;

        protected override bool OnDrag(InputState state)
        {
            Trace.Assert(state.Mouse.PositionMouseDown != null, "state.Mouse.PositionMouseDown != null");

            Vector2 change = state.Mouse.Position - state.Mouse.PositionMouseDown.Value;

            // Diminish the drag distance as we go further to simulate "rubber band" feeling.
            change *= change.Length <= 0 ? 0 : (float)Math.Pow(change.Length, 0.7f) / change.Length;

            dragContainer.MoveTo(change);
            return base.OnDrag(state);
        }

        protected override bool OnDragEnd(InputState state)
        {
            dragContainer.MoveTo(Vector2.Zero, 800, EasingTypes.OutElastic);
            return base.OnDragEnd(state);
        }

        [BackgroundDependencyLoader]
        private void load(OsuGameBase game, BeatmapDatabase beatmaps, OsuColour colours, LocalisationEngine localisation)
        {
            activeColour = colours.Yellow;

            Children = new Drawable[]
            {
                dragContainer = new Container
                {
                    Anchor = Anchor.Centre,
                    Origin = Anchor.Centre,
                    RelativeSizeAxes = Axes.Both,
                    Children = new Drawable[]
                    {
                        playlist = new PlaylistController
                        {
                            RelativeSizeAxes = Axes.Both,
                            Padding = new MarginPadding { Top = player_height + 10 },
                            //todo: this is the logic I expect, but maybe not others
                            OnSelect = (set, index) =>
                            {
                                if (set.ID == (current?.BeatmapSetInfo?.ID ?? -1))
                                    current?.Track?.Seek(0);

                                playListIndex = index;
                                play(set.Beatmaps[0], true);
                            },
                        },
                        playerContainer = new Container
                        {
                            RelativeSizeAxes = Axes.X,
                            Height = player_height,
                            Masking = true,
                            CornerRadius = 5,
                            EdgeEffect = new EdgeEffect
                            {
                                Type = EdgeEffectType.Shadow,
                                Colour = Color4.Black.Opacity(40),
                                Radius = 5,
                            },
                            Children = new Drawable[]
                            {
                                title = new OsuSpriteText
                                {
                                    Origin = Anchor.BottomCentre,
                                    Anchor = Anchor.TopCentre,
                                    Position = new Vector2(0, 40),
                                    TextSize = 25,
                                    Colour = Color4.White,
                                    Text = @"Nothing to play",
                                    Font = @"Exo2.0-MediumItalic"
                                },
                                artist = new OsuSpriteText
                                {
                                    Origin = Anchor.TopCentre,
                                    Anchor = Anchor.TopCentre,
                                    Position = new Vector2(0, 45),
                                    TextSize = 15,
                                    Colour = Color4.White,
                                    Text = @"Nothing to play",
                                    Font = @"Exo2.0-BoldItalic"
                                },
                                new Container
                                {
                                    Padding = new MarginPadding { Bottom = progress_height },
                                    Height = bottom_black_area_height,
                                    RelativeSizeAxes = Axes.X,
                                    Origin = Anchor.BottomCentre,
                                    Anchor = Anchor.BottomCentre,
                                    Children = new Drawable[]
                                    {
                                        new FillFlowContainer<Button>
                                        {
                                            AutoSizeAxes = Axes.Both,
                                            Direction = FillDirection.Horizontal,
                                            Spacing = new Vector2(5),
                                            Origin = Anchor.Centre,
                                            Anchor = Anchor.Centre,
                                            Children = new[]
                                            {
                                                new Button
                                                {
                                                    Action = prev,
                                                    Icon = FontAwesome.fa_step_backward,
                                                },
                                                playButton = new Button
                                                {
                                                    Scale = new Vector2(1.4f),
                                                    IconScale = new Vector2(1.4f),
                                                    Action = () =>
                                                    {
                                                        if (current?.Track == null)
                                                        {
                                                            if (playList.Count > 0)
                                                                play(playList.First().Beatmaps[0], true);
                                                            else
                                                                return;
                                                        }    
                                                        if (current.Track.IsRunning)
                                                            current.Track.Stop();
                                                        else
                                                            current.Track.Start();
                                                    },
                                                    Icon = FontAwesome.fa_play_circle_o,
                                                },
                                                new Button
                                                {
                                                    Action = next,
                                                    Icon = FontAwesome.fa_step_forward,
                                                },
                                            }
                                        },
                                        playlistButton = new Button
                                        {
                                            Origin = Anchor.Centre,
                                            Anchor = Anchor.CentreRight,
                                            Position = new Vector2(-bottom_black_area_height / 2, 0),
                                            Icon = FontAwesome.fa_bars,
                                            Action = () => playlist.ToggleVisibility(),
                                        },
                                    }
                                },
                                progress = new DragBar
                                {
                                    Origin = Anchor.BottomCentre,
                                    Anchor = Anchor.BottomCentre,
                                    Height = progress_height,
                                    Colour = colours.Yellow,
                                    SeekRequested = seek
                                }
                            },
                        },
                    }
                }
            };

            this.beatmaps = beatmaps;
            trackManager = game.Audio.Track;
            this.localisation = localisation;

            beatmapSource = game.Beatmap ?? new Bindable<WorkingBeatmap>();

            currentBackground = new MusicControllerBackground();
            playerContainer.Add(currentBackground);
            playlist.StateChanged += (c, s) => playlistButton.FadeColour(s == Visibility.Visible? activeColour : Color4.White, transition_length, EasingTypes.OutQuint);
        }

        protected override void LoadComplete()
        {
            beatmapSource.ValueChanged += workingChanged;
            beatmapSource.TriggerChange();
            playList = playlist.List.ToList();

            base.LoadComplete();
        }

        protected override void Update()
        {
            base.Update();

            if (pendingBeatmapSwitch != null)
            {
                pendingBeatmapSwitch();
                pendingBeatmapSwitch = null;
            }

            if (current?.TrackLoaded ?? false)
            {
                progress.UpdatePosition(current.Track.Length == 0 ? 0 : (float)(current.Track.CurrentTime / current.Track.Length));
                playButton.Icon = current.Track.IsRunning ? FontAwesome.fa_pause_circle_o : FontAwesome.fa_play_circle_o;

                if (current.Track.HasCompleted && !current.Track.Looping) next();
            }
            else
                playButton.Icon = FontAwesome.fa_play_circle_o;
        }

        private void workingChanged(WorkingBeatmap beatmap)
        {
            progress.IsEnabled = beatmap != null;
            if (beatmap == current) return;
            bool audioEquals = current?.BeatmapInfo?.AudioEquals(beatmap?.BeatmapInfo) ?? false;
            current = beatmap;
            updateDisplay(current, audioEquals ? TransformDirection.None : TransformDirection.Next);
        }

        private void prev()
        {
            if (playList.Count == 0) return;
            if (current != null && playList.Count == 1) return;

            int n = playListIndex - 1;
            if (n < 0)
                n = playList.Count - 1;

            play(playList[n].Beatmaps[0], false);
            playListIndex = n;
        }

        private void next()
        {
            if (playList.Count == 0) return;
            if (current != null && playList.Count == 1) return;

            int n = playListIndex + 1;
            if (n >= playList.Count)
				n = 0;

            play(playList[n].Beatmaps[0], true);
            playListIndex = n;
        }

        private void play(BeatmapInfo info, bool isNext)
        {
            current = beatmaps.GetWorkingBeatmap(info, current);
            Task.Run(() =>
            {
                trackManager.SetExclusive(current.Track);
                current.Track.Start();
                beatmapSource.Value = current;
            }).ContinueWith(task => Schedule(task.ThrowIfFaulted), TaskContinuationOptions.OnlyOnFaulted);
            updateDisplay(current, isNext ? TransformDirection.Next : TransformDirection.Prev);
        }

        private Action pendingBeatmapSwitch;

        private void updateDisplay(WorkingBeatmap beatmap, TransformDirection direction)
        {
            //we might be off-screen when this update comes in.
            //rather than Scheduling, manually handle this to avoid possible memory contention.
            pendingBeatmapSwitch = () =>
            {
                Task.Run(() =>
                {
                    if (beatmap?.Beatmap == null) //this is not needed if a placeholder exists
                    {
                        title.Current = null;
                        title.Text = @"Nothing to play";

                        artist.Current = null;
                        artist.Text = @"Nothing to play";
                    }
                    else
                    {
                        BeatmapMetadata metadata = beatmap.Beatmap.BeatmapInfo.Metadata;
<<<<<<< HEAD
                        title.Text = preferUnicode ? metadata.TitleUnicode : metadata.Title;
                        artist.Text = preferUnicode ? metadata.ArtistUnicode : metadata.Artist;
                        playlist.Current = beatmap.BeatmapSetInfo;
=======
                        title.Current = localisation.GetUnicodePreference(metadata.TitleUnicode, metadata.Title);
                        artist.Current = localisation.GetUnicodePreference(metadata.ArtistUnicode, metadata.Artist);
>>>>>>> 73213308
                    }
                });

                playerContainer.Add(new AsyncLoadWrapper(new MusicControllerBackground(beatmap)
                {
                    OnLoadComplete = d =>
                    {
                        switch (direction)
                        {
                            case TransformDirection.Next:
                                d.Position = new Vector2(400, 0);
                                d.MoveToX(0, 500, EasingTypes.OutCubic);
                                currentBackground.MoveToX(-400, 500, EasingTypes.OutCubic);
                                break;
                            case TransformDirection.Prev:
                                d.Position = new Vector2(-400, 0);
                                d.MoveToX(0, 500, EasingTypes.OutCubic);
                                currentBackground.MoveToX(400, 500, EasingTypes.OutCubic);
                                break;
                        }
                        currentBackground.Expire();
                        currentBackground = d;
                    }
                })
                {
                    Depth = float.MaxValue,
                });
            };
        }

        private void seek(float position)
        {
            current?.Track?.Seek(current.Track.Length * position);
            current?.Track?.Start();
        }

        private const float transition_length = 800;

        protected override void PopIn()
        {
            base.PopIn();

            FadeIn(transition_length, EasingTypes.OutQuint);
            dragContainer.ScaleTo(1, transition_length, EasingTypes.OutElastic);
        }

        protected override void PopOut()
        {
            base.PopOut();

            FadeOut(transition_length, EasingTypes.OutQuint);
            dragContainer.ScaleTo(0.9f, transition_length, EasingTypes.OutQuint);
        }

        private enum TransformDirection { None, Next, Prev }

        private class MusicControllerBackground : BufferedContainer
        {
            private readonly Sprite sprite;
            private readonly WorkingBeatmap beatmap;

            public MusicControllerBackground(WorkingBeatmap beatmap = null)
            {
                this.beatmap = beatmap;
                CacheDrawnFrameBuffer = true;
                Depth = float.MaxValue;
                RelativeSizeAxes = Axes.Both;

                Children = new Drawable[]
                {
                    sprite = new Sprite
                    {
                        Colour = OsuColour.Gray(150),
                        FillMode = FillMode.Fill,
                    },
                    new Box
                    {
                        RelativeSizeAxes = Axes.X,
                        Height = bottom_black_area_height,
                        Origin = Anchor.BottomCentre,
                        Anchor = Anchor.BottomCentre,
                        Colour = Color4.Black.Opacity(0.5f)
                    }
                };
            }

            [BackgroundDependencyLoader]
            private void load(TextureStore textures)
            {
                sprite.Texture = beatmap?.Background ?? textures.Get(@"Backgrounds/bg4");
            }
        }

        private class Button : ClickableContainer
        {
            private readonly TextAwesome icon;
            private readonly Box hover;
            private readonly Container content;

            public FontAwesome Icon
            {
                get { return icon.Icon; }
                set { icon.Icon = value; }
            }

            private const float button_size = 30;
            private Color4 flashColour;

            public Vector2 IconScale
            {
                get { return icon.Scale; }
                set { icon.Scale = value; }
            }

            public Button()
            {
                AutoSizeAxes = Axes.Both;

                Origin = Anchor.Centre;
                Anchor = Anchor.Centre;

                Children = new Drawable[]
                {
                    content = new Container
                    {
                        Size = new Vector2(button_size),
                        CornerRadius = 5,
                        Masking = true,

                        Origin = Anchor.Centre,
                        Anchor = Anchor.Centre,
                        EdgeEffect = new EdgeEffect
                        {
                            Colour = Color4.Black.Opacity(0.04f),
                            Type = EdgeEffectType.Shadow,
                            Radius = 5,
                        },
                        Children = new Drawable[]
                        {
                            hover = new Box
                            {
                                RelativeSizeAxes = Axes.Both,
                                Alpha = 0,
                            },
                            icon = new TextAwesome
                            {
                                TextSize = 18,
                                Origin = Anchor.Centre,
                                Anchor = Anchor.Centre
                            }
                        }
                    }
                };
            }

            [BackgroundDependencyLoader]
            private void load(OsuColour colours)
            {
                hover.Colour = colours.Yellow.Opacity(0.6f);
                flashColour = colours.Yellow;
            }

            protected override bool OnHover(InputState state)
            {
                hover.FadeIn(500, EasingTypes.OutQuint);
                return base.OnHover(state);
            }

            protected override void OnHoverLost(InputState state)
            {
                hover.FadeOut(500, EasingTypes.OutQuint);
                base.OnHoverLost(state);
            }

            protected override bool OnClick(InputState state)
            {
                hover.FlashColour(flashColour, 800, EasingTypes.OutQuint);
                return base.OnClick(state);
            }

            protected override bool OnMouseDown(InputState state, MouseDownEventArgs args)
            {
                content.ScaleTo(0.75f, 2000, EasingTypes.OutQuint);
                return base.OnMouseDown(state, args);
            }

            protected override bool OnMouseUp(InputState state, MouseUpEventArgs args)
            {
                content.ScaleTo(1, 1000, EasingTypes.OutElastic);
                return base.OnMouseUp(state, args);
            }
        }
    }
}
<|MERGE_RESOLUTION|>--- conflicted
+++ resolved
@@ -1,543 +1,530 @@
-﻿// Copyright (c) 2007-2017 ppy Pty Ltd <contact@ppy.sh>.
-// Licensed under the MIT Licence - https://raw.githubusercontent.com/ppy/osu/master/LICENCE
-
-using System;
-using System.Collections.Generic;
-using System.Diagnostics;
-using System.Threading.Tasks;
-using OpenTK;
-using OpenTK.Graphics;
-using osu.Framework.Allocation;
-using osu.Framework.Audio.Track;
-using osu.Framework.Configuration;
-using osu.Framework.Extensions;
-using osu.Framework.Extensions.Color4Extensions;
-using osu.Framework.Graphics;
-using osu.Framework.Graphics.Containers;
-using osu.Framework.Graphics.Primitives;
-using osu.Framework.Graphics.Sprites;
-using osu.Framework.Graphics.Textures;
-using osu.Framework.Input;
-<<<<<<< HEAD
-=======
-using osu.Framework.Localisation;
-using osu.Framework.MathUtils;
->>>>>>> 73213308
-using osu.Game.Beatmaps;
-using osu.Game.Database;
-using osu.Game.Graphics;
-using osu.Game.Graphics.Sprites;
-<<<<<<< HEAD
-using osu.Framework.Extensions.Color4Extensions;
-using System.Linq;
-=======
->>>>>>> 73213308
-
-namespace osu.Game.Overlays
-{
-    public class MusicController : FocusedOverlayContainer
-    {
-        private const float player_height = 130;
-        private const float playlist_height = 510;  
-        private Drawable currentBackground;
-        private DragBar progress;
-        private Button playButton;
-        private SpriteText title, artist;
-        private ClickableContainer playlistButton;
-        private PlaylistController playlist;
-        private Color4 activeColour;
-
-        private List<BeatmapSetInfo> playList;
-        private int playListIndex = -1;
-
-        private TrackManager trackManager;
-        private Bindable<WorkingBeatmap> beatmapSource;
-        private WorkingBeatmap current;
-        private BeatmapDatabase beatmaps;
-        private LocalisationEngine localisation;
-
-        private Container dragContainer;
-        private Container playerContainer;
-
-        private const float progress_height = 10;
-
-        private const float bottom_black_area_height = 55;
-
-        public MusicController()
-        {
-            Width = 400;
-            Height = player_height + playlist_height;
-
-            Margin = new MarginPadding(10);
-        }
-
-        protected override bool InternalContains(Vector2 screenSpacePos) => playlist.State == Visibility.Visible ? dragContainer.Contains(screenSpacePos) : playerContainer.Contains(screenSpacePos);
-
-        protected override bool OnDragStart(InputState state) => true;
-
-        protected override bool OnDrag(InputState state)
-        {
-            Trace.Assert(state.Mouse.PositionMouseDown != null, "state.Mouse.PositionMouseDown != null");
-
-            Vector2 change = state.Mouse.Position - state.Mouse.PositionMouseDown.Value;
-
-            // Diminish the drag distance as we go further to simulate "rubber band" feeling.
-            change *= change.Length <= 0 ? 0 : (float)Math.Pow(change.Length, 0.7f) / change.Length;
-
-            dragContainer.MoveTo(change);
-            return base.OnDrag(state);
-        }
-
-        protected override bool OnDragEnd(InputState state)
-        {
-            dragContainer.MoveTo(Vector2.Zero, 800, EasingTypes.OutElastic);
-            return base.OnDragEnd(state);
-        }
-
-        [BackgroundDependencyLoader]
-        private void load(OsuGameBase game, BeatmapDatabase beatmaps, OsuColour colours, LocalisationEngine localisation)
-        {
-            activeColour = colours.Yellow;
-
-            Children = new Drawable[]
-            {
-                dragContainer = new Container
-                {
-                    Anchor = Anchor.Centre,
-                    Origin = Anchor.Centre,
-                    RelativeSizeAxes = Axes.Both,
-                    Children = new Drawable[]
-                    {
-                        playlist = new PlaylistController
-                        {
-                            RelativeSizeAxes = Axes.Both,
-                            Padding = new MarginPadding { Top = player_height + 10 },
-                            //todo: this is the logic I expect, but maybe not others
-                            OnSelect = (set, index) =>
-                            {
-                                if (set.ID == (current?.BeatmapSetInfo?.ID ?? -1))
-                                    current?.Track?.Seek(0);
-
-                                playListIndex = index;
-                                play(set.Beatmaps[0], true);
-                            },
-                        },
-                        playerContainer = new Container
-                        {
-                            RelativeSizeAxes = Axes.X,
-                            Height = player_height,
-                            Masking = true,
-                            CornerRadius = 5,
-                            EdgeEffect = new EdgeEffect
-                            {
-                                Type = EdgeEffectType.Shadow,
-                                Colour = Color4.Black.Opacity(40),
-                                Radius = 5,
-                            },
-                            Children = new Drawable[]
-                            {
-                                title = new OsuSpriteText
-                                {
-                                    Origin = Anchor.BottomCentre,
-                                    Anchor = Anchor.TopCentre,
-                                    Position = new Vector2(0, 40),
-                                    TextSize = 25,
-                                    Colour = Color4.White,
-                                    Text = @"Nothing to play",
-                                    Font = @"Exo2.0-MediumItalic"
-                                },
-                                artist = new OsuSpriteText
-                                {
-                                    Origin = Anchor.TopCentre,
-                                    Anchor = Anchor.TopCentre,
-                                    Position = new Vector2(0, 45),
-                                    TextSize = 15,
-                                    Colour = Color4.White,
-                                    Text = @"Nothing to play",
-                                    Font = @"Exo2.0-BoldItalic"
-                                },
-                                new Container
-                                {
-                                    Padding = new MarginPadding { Bottom = progress_height },
-                                    Height = bottom_black_area_height,
-                                    RelativeSizeAxes = Axes.X,
-                                    Origin = Anchor.BottomCentre,
-                                    Anchor = Anchor.BottomCentre,
-                                    Children = new Drawable[]
-                                    {
-                                        new FillFlowContainer<Button>
-                                        {
-                                            AutoSizeAxes = Axes.Both,
-                                            Direction = FillDirection.Horizontal,
-                                            Spacing = new Vector2(5),
-                                            Origin = Anchor.Centre,
-                                            Anchor = Anchor.Centre,
-                                            Children = new[]
-                                            {
-                                                new Button
-                                                {
-                                                    Action = prev,
-                                                    Icon = FontAwesome.fa_step_backward,
-                                                },
-                                                playButton = new Button
-                                                {
-                                                    Scale = new Vector2(1.4f),
-                                                    IconScale = new Vector2(1.4f),
-                                                    Action = () =>
-                                                    {
-                                                        if (current?.Track == null)
-                                                        {
-                                                            if (playList.Count > 0)
-                                                                play(playList.First().Beatmaps[0], true);
-                                                            else
-                                                                return;
-                                                        }    
-                                                        if (current.Track.IsRunning)
-                                                            current.Track.Stop();
-                                                        else
-                                                            current.Track.Start();
-                                                    },
-                                                    Icon = FontAwesome.fa_play_circle_o,
-                                                },
-                                                new Button
-                                                {
-                                                    Action = next,
-                                                    Icon = FontAwesome.fa_step_forward,
-                                                },
-                                            }
-                                        },
-                                        playlistButton = new Button
-                                        {
-                                            Origin = Anchor.Centre,
-                                            Anchor = Anchor.CentreRight,
-                                            Position = new Vector2(-bottom_black_area_height / 2, 0),
-                                            Icon = FontAwesome.fa_bars,
-                                            Action = () => playlist.ToggleVisibility(),
-                                        },
-                                    }
-                                },
-                                progress = new DragBar
-                                {
-                                    Origin = Anchor.BottomCentre,
-                                    Anchor = Anchor.BottomCentre,
-                                    Height = progress_height,
-                                    Colour = colours.Yellow,
-                                    SeekRequested = seek
-                                }
-                            },
-                        },
-                    }
-                }
-            };
-
-            this.beatmaps = beatmaps;
-            trackManager = game.Audio.Track;
-            this.localisation = localisation;
-
-            beatmapSource = game.Beatmap ?? new Bindable<WorkingBeatmap>();
-
-            currentBackground = new MusicControllerBackground();
-            playerContainer.Add(currentBackground);
-            playlist.StateChanged += (c, s) => playlistButton.FadeColour(s == Visibility.Visible? activeColour : Color4.White, transition_length, EasingTypes.OutQuint);
-        }
-
-        protected override void LoadComplete()
-        {
-            beatmapSource.ValueChanged += workingChanged;
-            beatmapSource.TriggerChange();
-            playList = playlist.List.ToList();
-
-            base.LoadComplete();
-        }
-
-        protected override void Update()
-        {
-            base.Update();
-
-            if (pendingBeatmapSwitch != null)
-            {
-                pendingBeatmapSwitch();
-                pendingBeatmapSwitch = null;
-            }
-
-            if (current?.TrackLoaded ?? false)
-            {
-                progress.UpdatePosition(current.Track.Length == 0 ? 0 : (float)(current.Track.CurrentTime / current.Track.Length));
-                playButton.Icon = current.Track.IsRunning ? FontAwesome.fa_pause_circle_o : FontAwesome.fa_play_circle_o;
-
-                if (current.Track.HasCompleted && !current.Track.Looping) next();
-            }
-            else
-                playButton.Icon = FontAwesome.fa_play_circle_o;
-        }
-
-        private void workingChanged(WorkingBeatmap beatmap)
-        {
-            progress.IsEnabled = beatmap != null;
-            if (beatmap == current) return;
-            bool audioEquals = current?.BeatmapInfo?.AudioEquals(beatmap?.BeatmapInfo) ?? false;
-            current = beatmap;
-            updateDisplay(current, audioEquals ? TransformDirection.None : TransformDirection.Next);
-        }
-
-        private void prev()
-        {
-            if (playList.Count == 0) return;
-            if (current != null && playList.Count == 1) return;
-
-            int n = playListIndex - 1;
-            if (n < 0)
-                n = playList.Count - 1;
-
-            play(playList[n].Beatmaps[0], false);
-            playListIndex = n;
-        }
-
-        private void next()
-        {
-            if (playList.Count == 0) return;
-            if (current != null && playList.Count == 1) return;
-
-            int n = playListIndex + 1;
-            if (n >= playList.Count)
-				n = 0;
-
-            play(playList[n].Beatmaps[0], true);
-            playListIndex = n;
-        }
-
-        private void play(BeatmapInfo info, bool isNext)
-        {
-            current = beatmaps.GetWorkingBeatmap(info, current);
-            Task.Run(() =>
-            {
-                trackManager.SetExclusive(current.Track);
-                current.Track.Start();
-                beatmapSource.Value = current;
-            }).ContinueWith(task => Schedule(task.ThrowIfFaulted), TaskContinuationOptions.OnlyOnFaulted);
-            updateDisplay(current, isNext ? TransformDirection.Next : TransformDirection.Prev);
-        }
-
-        private Action pendingBeatmapSwitch;
-
-        private void updateDisplay(WorkingBeatmap beatmap, TransformDirection direction)
-        {
-            //we might be off-screen when this update comes in.
-            //rather than Scheduling, manually handle this to avoid possible memory contention.
-            pendingBeatmapSwitch = () =>
-            {
-                Task.Run(() =>
-                {
-                    if (beatmap?.Beatmap == null) //this is not needed if a placeholder exists
-                    {
-                        title.Current = null;
-                        title.Text = @"Nothing to play";
-
-                        artist.Current = null;
-                        artist.Text = @"Nothing to play";
-                    }
-                    else
-                    {
-                        BeatmapMetadata metadata = beatmap.Beatmap.BeatmapInfo.Metadata;
-<<<<<<< HEAD
-                        title.Text = preferUnicode ? metadata.TitleUnicode : metadata.Title;
-                        artist.Text = preferUnicode ? metadata.ArtistUnicode : metadata.Artist;
-                        playlist.Current = beatmap.BeatmapSetInfo;
-=======
-                        title.Current = localisation.GetUnicodePreference(metadata.TitleUnicode, metadata.Title);
-                        artist.Current = localisation.GetUnicodePreference(metadata.ArtistUnicode, metadata.Artist);
->>>>>>> 73213308
-                    }
-                });
-
-                playerContainer.Add(new AsyncLoadWrapper(new MusicControllerBackground(beatmap)
-                {
-                    OnLoadComplete = d =>
-                    {
-                        switch (direction)
-                        {
-                            case TransformDirection.Next:
-                                d.Position = new Vector2(400, 0);
-                                d.MoveToX(0, 500, EasingTypes.OutCubic);
-                                currentBackground.MoveToX(-400, 500, EasingTypes.OutCubic);
-                                break;
-                            case TransformDirection.Prev:
-                                d.Position = new Vector2(-400, 0);
-                                d.MoveToX(0, 500, EasingTypes.OutCubic);
-                                currentBackground.MoveToX(400, 500, EasingTypes.OutCubic);
-                                break;
-                        }
-                        currentBackground.Expire();
-                        currentBackground = d;
-                    }
-                })
-                {
-                    Depth = float.MaxValue,
-                });
-            };
-        }
-
-        private void seek(float position)
-        {
-            current?.Track?.Seek(current.Track.Length * position);
-            current?.Track?.Start();
-        }
-
-        private const float transition_length = 800;
-
-        protected override void PopIn()
-        {
-            base.PopIn();
-
-            FadeIn(transition_length, EasingTypes.OutQuint);
-            dragContainer.ScaleTo(1, transition_length, EasingTypes.OutElastic);
-        }
-
-        protected override void PopOut()
-        {
-            base.PopOut();
-
-            FadeOut(transition_length, EasingTypes.OutQuint);
-            dragContainer.ScaleTo(0.9f, transition_length, EasingTypes.OutQuint);
-        }
-
-        private enum TransformDirection { None, Next, Prev }
-
-        private class MusicControllerBackground : BufferedContainer
-        {
-            private readonly Sprite sprite;
-            private readonly WorkingBeatmap beatmap;
-
-            public MusicControllerBackground(WorkingBeatmap beatmap = null)
-            {
-                this.beatmap = beatmap;
-                CacheDrawnFrameBuffer = true;
-                Depth = float.MaxValue;
-                RelativeSizeAxes = Axes.Both;
-
-                Children = new Drawable[]
-                {
-                    sprite = new Sprite
-                    {
-                        Colour = OsuColour.Gray(150),
-                        FillMode = FillMode.Fill,
-                    },
-                    new Box
-                    {
-                        RelativeSizeAxes = Axes.X,
-                        Height = bottom_black_area_height,
-                        Origin = Anchor.BottomCentre,
-                        Anchor = Anchor.BottomCentre,
-                        Colour = Color4.Black.Opacity(0.5f)
-                    }
-                };
-            }
-
-            [BackgroundDependencyLoader]
-            private void load(TextureStore textures)
-            {
-                sprite.Texture = beatmap?.Background ?? textures.Get(@"Backgrounds/bg4");
-            }
-        }
-
-        private class Button : ClickableContainer
-        {
-            private readonly TextAwesome icon;
-            private readonly Box hover;
-            private readonly Container content;
-
-            public FontAwesome Icon
-            {
-                get { return icon.Icon; }
-                set { icon.Icon = value; }
-            }
-
-            private const float button_size = 30;
-            private Color4 flashColour;
-
-            public Vector2 IconScale
-            {
-                get { return icon.Scale; }
-                set { icon.Scale = value; }
-            }
-
-            public Button()
-            {
-                AutoSizeAxes = Axes.Both;
-
-                Origin = Anchor.Centre;
-                Anchor = Anchor.Centre;
-
-                Children = new Drawable[]
-                {
-                    content = new Container
-                    {
-                        Size = new Vector2(button_size),
-                        CornerRadius = 5,
-                        Masking = true,
-
-                        Origin = Anchor.Centre,
-                        Anchor = Anchor.Centre,
-                        EdgeEffect = new EdgeEffect
-                        {
-                            Colour = Color4.Black.Opacity(0.04f),
-                            Type = EdgeEffectType.Shadow,
-                            Radius = 5,
-                        },
-                        Children = new Drawable[]
-                        {
-                            hover = new Box
-                            {
-                                RelativeSizeAxes = Axes.Both,
-                                Alpha = 0,
-                            },
-                            icon = new TextAwesome
-                            {
-                                TextSize = 18,
-                                Origin = Anchor.Centre,
-                                Anchor = Anchor.Centre
-                            }
-                        }
-                    }
-                };
-            }
-
-            [BackgroundDependencyLoader]
-            private void load(OsuColour colours)
-            {
-                hover.Colour = colours.Yellow.Opacity(0.6f);
-                flashColour = colours.Yellow;
-            }
-
-            protected override bool OnHover(InputState state)
-            {
-                hover.FadeIn(500, EasingTypes.OutQuint);
-                return base.OnHover(state);
-            }
-
-            protected override void OnHoverLost(InputState state)
-            {
-                hover.FadeOut(500, EasingTypes.OutQuint);
-                base.OnHoverLost(state);
-            }
-
-            protected override bool OnClick(InputState state)
-            {
-                hover.FlashColour(flashColour, 800, EasingTypes.OutQuint);
-                return base.OnClick(state);
-            }
-
-            protected override bool OnMouseDown(InputState state, MouseDownEventArgs args)
-            {
-                content.ScaleTo(0.75f, 2000, EasingTypes.OutQuint);
-                return base.OnMouseDown(state, args);
-            }
-
-            protected override bool OnMouseUp(InputState state, MouseUpEventArgs args)
-            {
-                content.ScaleTo(1, 1000, EasingTypes.OutElastic);
-                return base.OnMouseUp(state, args);
-            }
-        }
-    }
-}
+﻿// Copyright (c) 2007-2017 ppy Pty Ltd <contact@ppy.sh>.
+// Licensed under the MIT Licence - https://raw.githubusercontent.com/ppy/osu/master/LICENCE
+
+using System;
+using System.Collections.Generic;
+using System.Diagnostics;
+using System.Threading.Tasks;
+using OpenTK;
+using OpenTK.Graphics;
+using osu.Framework.Allocation;
+using osu.Framework.Audio.Track;
+using osu.Framework.Configuration;
+using osu.Framework.Extensions;
+using osu.Framework.Extensions.Color4Extensions;
+using osu.Framework.Graphics;
+using osu.Framework.Graphics.Containers;
+using osu.Framework.Graphics.Primitives;
+using osu.Framework.Graphics.Sprites;
+using osu.Framework.Graphics.Textures;
+using osu.Framework.Input;
+using osu.Framework.Localisation;
+using osu.Game.Beatmaps;
+using osu.Game.Database;
+using osu.Game.Graphics;
+using osu.Game.Graphics.Sprites;
+using System.Linq;
+
+namespace osu.Game.Overlays
+{
+    public class MusicController : FocusedOverlayContainer
+    {
+        private const float player_height = 130;
+        private const float playlist_height = 510;  
+        private Drawable currentBackground;
+        private DragBar progress;
+        private Button playButton;
+        private SpriteText title, artist;
+        private ClickableContainer playlistButton;
+        private PlaylistController playlist;
+        private Color4 activeColour;
+
+        private List<BeatmapSetInfo> playList;
+        private int playListIndex = -1;
+
+        private TrackManager trackManager;
+        private Bindable<WorkingBeatmap> beatmapSource;
+        private WorkingBeatmap current;
+        private BeatmapDatabase beatmaps;
+        private LocalisationEngine localisation;
+
+        private Container dragContainer;
+        private Container playerContainer;
+
+        private const float progress_height = 10;
+
+        private const float bottom_black_area_height = 55;
+
+        public MusicController()
+        {
+            Width = 400;
+            Height = player_height + playlist_height;
+
+            Margin = new MarginPadding(10);
+        }
+
+        protected override bool InternalContains(Vector2 screenSpacePos) => playlist.State == Visibility.Visible ? dragContainer.Contains(screenSpacePos) : playerContainer.Contains(screenSpacePos);
+
+        protected override bool OnDragStart(InputState state) => true;
+
+        protected override bool OnDrag(InputState state)
+        {
+            Trace.Assert(state.Mouse.PositionMouseDown != null, "state.Mouse.PositionMouseDown != null");
+
+            Vector2 change = state.Mouse.Position - state.Mouse.PositionMouseDown.Value;
+
+            // Diminish the drag distance as we go further to simulate "rubber band" feeling.
+            change *= change.Length <= 0 ? 0 : (float)Math.Pow(change.Length, 0.7f) / change.Length;
+
+            dragContainer.MoveTo(change);
+            return base.OnDrag(state);
+        }
+
+        protected override bool OnDragEnd(InputState state)
+        {
+            dragContainer.MoveTo(Vector2.Zero, 800, EasingTypes.OutElastic);
+            return base.OnDragEnd(state);
+        }
+
+        [BackgroundDependencyLoader]
+        private void load(OsuGameBase game, BeatmapDatabase beatmaps, OsuColour colours, LocalisationEngine localisation)
+        {
+            activeColour = colours.Yellow;
+
+            Children = new Drawable[]
+            {
+                dragContainer = new Container
+                {
+                    Anchor = Anchor.Centre,
+                    Origin = Anchor.Centre,
+                    RelativeSizeAxes = Axes.Both,
+                    Children = new Drawable[]
+                    {
+                        playlist = new PlaylistController
+                        {
+                            RelativeSizeAxes = Axes.Both,
+                            Padding = new MarginPadding { Top = player_height + 10 },
+                            //todo: this is the logic I expect, but maybe not others
+                            OnSelect = (set, index) =>
+                            {
+                                if (set.ID == (current?.BeatmapSetInfo?.ID ?? -1))
+                                    current?.Track?.Seek(0);
+
+                                playListIndex = index;
+                                play(set.Beatmaps[0], true);
+                            },
+                        },
+                        playerContainer = new Container
+                        {
+                            RelativeSizeAxes = Axes.X,
+                            Height = player_height,
+                            Masking = true,
+                            CornerRadius = 5,
+                            EdgeEffect = new EdgeEffect
+                            {
+                                Type = EdgeEffectType.Shadow,
+                                Colour = Color4.Black.Opacity(40),
+                                Radius = 5,
+                            },
+                            Children = new Drawable[]
+                            {
+                                title = new OsuSpriteText
+                                {
+                                    Origin = Anchor.BottomCentre,
+                                    Anchor = Anchor.TopCentre,
+                                    Position = new Vector2(0, 40),
+                                    TextSize = 25,
+                                    Colour = Color4.White,
+                                    Text = @"Nothing to play",
+                                    Font = @"Exo2.0-MediumItalic"
+                                },
+                                artist = new OsuSpriteText
+                                {
+                                    Origin = Anchor.TopCentre,
+                                    Anchor = Anchor.TopCentre,
+                                    Position = new Vector2(0, 45),
+                                    TextSize = 15,
+                                    Colour = Color4.White,
+                                    Text = @"Nothing to play",
+                                    Font = @"Exo2.0-BoldItalic"
+                                },
+                                new Container
+                                {
+                                    Padding = new MarginPadding { Bottom = progress_height },
+                                    Height = bottom_black_area_height,
+                                    RelativeSizeAxes = Axes.X,
+                                    Origin = Anchor.BottomCentre,
+                                    Anchor = Anchor.BottomCentre,
+                                    Children = new Drawable[]
+                                    {
+                                        new FillFlowContainer<Button>
+                                        {
+                                            AutoSizeAxes = Axes.Both,
+                                            Direction = FillDirection.Horizontal,
+                                            Spacing = new Vector2(5),
+                                            Origin = Anchor.Centre,
+                                            Anchor = Anchor.Centre,
+                                            Children = new[]
+                                            {
+                                                new Button
+                                                {
+                                                    Action = prev,
+                                                    Icon = FontAwesome.fa_step_backward,
+                                                },
+                                                playButton = new Button
+                                                {
+                                                    Scale = new Vector2(1.4f),
+                                                    IconScale = new Vector2(1.4f),
+                                                    Action = () =>
+                                                    {
+                                                        if (current?.Track == null)
+                                                        {
+                                                            if (playList.Count > 0)
+                                                                play(playList.First().Beatmaps[0], true);
+                                                            else
+                                                                return;
+                                                        }    
+                                                        if (current.Track.IsRunning)
+                                                            current.Track.Stop();
+                                                        else
+                                                            current.Track.Start();
+                                                    },
+                                                    Icon = FontAwesome.fa_play_circle_o,
+                                                },
+                                                new Button
+                                                {
+                                                    Action = next,
+                                                    Icon = FontAwesome.fa_step_forward,
+                                                },
+                                            }
+                                        },
+                                        playlistButton = new Button
+                                        {
+                                            Origin = Anchor.Centre,
+                                            Anchor = Anchor.CentreRight,
+                                            Position = new Vector2(-bottom_black_area_height / 2, 0),
+                                            Icon = FontAwesome.fa_bars,
+                                            Action = () => playlist.ToggleVisibility(),
+                                        },
+                                    }
+                                },
+                                progress = new DragBar
+                                {
+                                    Origin = Anchor.BottomCentre,
+                                    Anchor = Anchor.BottomCentre,
+                                    Height = progress_height,
+                                    Colour = colours.Yellow,
+                                    SeekRequested = seek
+                                }
+                            },
+                        },
+                    }
+                }
+            };
+
+            this.beatmaps = beatmaps;
+            trackManager = game.Audio.Track;
+            this.localisation = localisation;
+
+            beatmapSource = game.Beatmap ?? new Bindable<WorkingBeatmap>();
+
+            currentBackground = new MusicControllerBackground();
+            playerContainer.Add(currentBackground);
+            playlist.StateChanged += (c, s) => playlistButton.FadeColour(s == Visibility.Visible? activeColour : Color4.White, transition_length, EasingTypes.OutQuint);
+        }
+
+        protected override void LoadComplete()
+        {
+            beatmapSource.ValueChanged += workingChanged;
+            beatmapSource.TriggerChange();
+            playList = playlist.List.ToList();
+
+            base.LoadComplete();
+        }
+
+        protected override void Update()
+        {
+            base.Update();
+
+            if (pendingBeatmapSwitch != null)
+            {
+                pendingBeatmapSwitch();
+                pendingBeatmapSwitch = null;
+            }
+
+            if (current?.TrackLoaded ?? false)
+            {
+                progress.UpdatePosition(current.Track.Length == 0 ? 0 : (float)(current.Track.CurrentTime / current.Track.Length));
+                playButton.Icon = current.Track.IsRunning ? FontAwesome.fa_pause_circle_o : FontAwesome.fa_play_circle_o;
+
+                if (current.Track.HasCompleted && !current.Track.Looping) next();
+            }
+            else
+                playButton.Icon = FontAwesome.fa_play_circle_o;
+        }
+
+        private void workingChanged(WorkingBeatmap beatmap)
+        {
+            progress.IsEnabled = beatmap != null;
+            if (beatmap == current) return;
+            bool audioEquals = current?.BeatmapInfo?.AudioEquals(beatmap?.BeatmapInfo) ?? false;
+            current = beatmap;
+            updateDisplay(current, audioEquals ? TransformDirection.None : TransformDirection.Next);
+        }
+
+        private void prev()
+        {
+            if (playList.Count == 0) return;
+            if (current != null && playList.Count == 1) return;
+
+            int n = playListIndex - 1;
+            if (n < 0)
+                n = playList.Count - 1;
+
+            play(playList[n].Beatmaps[0], false);
+            playListIndex = n;
+        }
+
+        private void next()
+        {
+            if (playList.Count == 0) return;
+            if (current != null && playList.Count == 1) return;
+
+            int n = playListIndex + 1;
+            if (n >= playList.Count)
+				n = 0;
+
+            play(playList[n].Beatmaps[0], true);
+            playListIndex = n;
+        }
+
+        private void play(BeatmapInfo info, bool isNext)
+        {
+            current = beatmaps.GetWorkingBeatmap(info, current);
+            Task.Run(() =>
+            {
+                trackManager.SetExclusive(current.Track);
+                current.Track.Start();
+                beatmapSource.Value = current;
+            }).ContinueWith(task => Schedule(task.ThrowIfFaulted), TaskContinuationOptions.OnlyOnFaulted);
+            updateDisplay(current, isNext ? TransformDirection.Next : TransformDirection.Prev);
+        }
+
+        private Action pendingBeatmapSwitch;
+
+        private void updateDisplay(WorkingBeatmap beatmap, TransformDirection direction)
+        {
+            //we might be off-screen when this update comes in.
+            //rather than Scheduling, manually handle this to avoid possible memory contention.
+            pendingBeatmapSwitch = () =>
+            {
+                Task.Run(() =>
+                {
+                    if (beatmap?.Beatmap == null) //this is not needed if a placeholder exists
+                    {
+                        title.Current = null;
+                        title.Text = @"Nothing to play";
+
+                        artist.Current = null;
+                        artist.Text = @"Nothing to play";
+                    }
+                    else
+                    {
+                        BeatmapMetadata metadata = beatmap.Beatmap.BeatmapInfo.Metadata;
+                        title.Current = localisation.GetUnicodePreference(metadata.TitleUnicode, metadata.Title);
+                        artist.Current = localisation.GetUnicodePreference(metadata.ArtistUnicode, metadata.Artist);
+                        playlist.Current = beatmap.BeatmapSetInfo;
+                    }
+                });
+
+                playerContainer.Add(new AsyncLoadWrapper(new MusicControllerBackground(beatmap)
+                {
+                    OnLoadComplete = d =>
+                    {
+                        switch (direction)
+                        {
+                            case TransformDirection.Next:
+                                d.Position = new Vector2(400, 0);
+                                d.MoveToX(0, 500, EasingTypes.OutCubic);
+                                currentBackground.MoveToX(-400, 500, EasingTypes.OutCubic);
+                                break;
+                            case TransformDirection.Prev:
+                                d.Position = new Vector2(-400, 0);
+                                d.MoveToX(0, 500, EasingTypes.OutCubic);
+                                currentBackground.MoveToX(400, 500, EasingTypes.OutCubic);
+                                break;
+                        }
+                        currentBackground.Expire();
+                        currentBackground = d;
+                    }
+                })
+                {
+                    Depth = float.MaxValue,
+                });
+            };
+        }
+
+        private void seek(float position)
+        {
+            current?.Track?.Seek(current.Track.Length * position);
+            current?.Track?.Start();
+        }
+
+        private const float transition_length = 800;
+
+        protected override void PopIn()
+        {
+            base.PopIn();
+
+            FadeIn(transition_length, EasingTypes.OutQuint);
+            dragContainer.ScaleTo(1, transition_length, EasingTypes.OutElastic);
+        }
+
+        protected override void PopOut()
+        {
+            base.PopOut();
+
+            FadeOut(transition_length, EasingTypes.OutQuint);
+            dragContainer.ScaleTo(0.9f, transition_length, EasingTypes.OutQuint);
+        }
+
+        private enum TransformDirection { None, Next, Prev }
+
+        private class MusicControllerBackground : BufferedContainer
+        {
+            private readonly Sprite sprite;
+            private readonly WorkingBeatmap beatmap;
+
+            public MusicControllerBackground(WorkingBeatmap beatmap = null)
+            {
+                this.beatmap = beatmap;
+                CacheDrawnFrameBuffer = true;
+                Depth = float.MaxValue;
+                RelativeSizeAxes = Axes.Both;
+
+                Children = new Drawable[]
+                {
+                    sprite = new Sprite
+                    {
+                        Colour = OsuColour.Gray(150),
+                        FillMode = FillMode.Fill,
+                    },
+                    new Box
+                    {
+                        RelativeSizeAxes = Axes.X,
+                        Height = bottom_black_area_height,
+                        Origin = Anchor.BottomCentre,
+                        Anchor = Anchor.BottomCentre,
+                        Colour = Color4.Black.Opacity(0.5f)
+                    }
+                };
+            }
+
+            [BackgroundDependencyLoader]
+            private void load(TextureStore textures)
+            {
+                sprite.Texture = beatmap?.Background ?? textures.Get(@"Backgrounds/bg4");
+            }
+        }
+
+        private class Button : ClickableContainer
+        {
+            private readonly TextAwesome icon;
+            private readonly Box hover;
+            private readonly Container content;
+
+            public FontAwesome Icon
+            {
+                get { return icon.Icon; }
+                set { icon.Icon = value; }
+            }
+
+            private const float button_size = 30;
+            private Color4 flashColour;
+
+            public Vector2 IconScale
+            {
+                get { return icon.Scale; }
+                set { icon.Scale = value; }
+            }
+
+            public Button()
+            {
+                AutoSizeAxes = Axes.Both;
+
+                Origin = Anchor.Centre;
+                Anchor = Anchor.Centre;
+
+                Children = new Drawable[]
+                {
+                    content = new Container
+                    {
+                        Size = new Vector2(button_size),
+                        CornerRadius = 5,
+                        Masking = true,
+
+                        Origin = Anchor.Centre,
+                        Anchor = Anchor.Centre,
+                        EdgeEffect = new EdgeEffect
+                        {
+                            Colour = Color4.Black.Opacity(0.04f),
+                            Type = EdgeEffectType.Shadow,
+                            Radius = 5,
+                        },
+                        Children = new Drawable[]
+                        {
+                            hover = new Box
+                            {
+                                RelativeSizeAxes = Axes.Both,
+                                Alpha = 0,
+                            },
+                            icon = new TextAwesome
+                            {
+                                TextSize = 18,
+                                Origin = Anchor.Centre,
+                                Anchor = Anchor.Centre
+                            }
+                        }
+                    }
+                };
+            }
+
+            [BackgroundDependencyLoader]
+            private void load(OsuColour colours)
+            {
+                hover.Colour = colours.Yellow.Opacity(0.6f);
+                flashColour = colours.Yellow;
+            }
+
+            protected override bool OnHover(InputState state)
+            {
+                hover.FadeIn(500, EasingTypes.OutQuint);
+                return base.OnHover(state);
+            }
+
+            protected override void OnHoverLost(InputState state)
+            {
+                hover.FadeOut(500, EasingTypes.OutQuint);
+                base.OnHoverLost(state);
+            }
+
+            protected override bool OnClick(InputState state)
+            {
+                hover.FlashColour(flashColour, 800, EasingTypes.OutQuint);
+                return base.OnClick(state);
+            }
+
+            protected override bool OnMouseDown(InputState state, MouseDownEventArgs args)
+            {
+                content.ScaleTo(0.75f, 2000, EasingTypes.OutQuint);
+                return base.OnMouseDown(state, args);
+            }
+
+            protected override bool OnMouseUp(InputState state, MouseUpEventArgs args)
+            {
+                content.ScaleTo(1, 1000, EasingTypes.OutElastic);
+                return base.OnMouseUp(state, args);
+            }
+        }
+    }
+}