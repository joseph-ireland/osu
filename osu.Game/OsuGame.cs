// Copyright (c) ppy Pty Ltd <contact@ppy.sh>. Licensed under the MIT Licence.
// See the LICENCE file in the repository root for full licence text.

using System;
using System.Collections.Generic;
using System.Diagnostics;
using osu.Framework.Configuration;
using osu.Framework.Screens;
using osu.Game.Configuration;
using osu.Framework.Graphics;
using osu.Framework.Graphics.Containers;
using osu.Game.Overlays;
using osu.Framework.Logging;
using osu.Framework.Allocation;
using osu.Game.Overlays.Toolbar;
using osu.Game.Screens;
using osu.Game.Screens.Menu;
using System.Linq;
using System.Threading;
using System.Threading.Tasks;
using Humanizer;
using JetBrains.Annotations;
using osu.Framework.Audio;
using osu.Framework.Bindables;
using osu.Framework.Development;
using osu.Framework.Extensions.IEnumerableExtensions;
using osu.Framework.Graphics.Sprites;
using osu.Framework.Input;
using osu.Framework.Input.Bindings;
using osu.Framework.Input.Events;
using osu.Framework.Platform;
using osu.Framework.Threading;
using osu.Game.Beatmaps;
using osu.Game.Collections;
using osu.Game.Graphics;
using osu.Game.Graphics.Containers;
using osu.Game.Graphics.UserInterface;
using osu.Game.Input;
using osu.Game.Overlays.Notifications;
using osu.Game.Input.Bindings;
using osu.Game.Online.Chat;
using osu.Game.Overlays.Music;
using osu.Game.Skinning;
using osuTK.Graphics;
using osu.Game.Overlays.Volume;
using osu.Game.Rulesets.Mods;
using osu.Game.Scoring;
using osu.Game.Screens.Play;
using osu.Game.Screens.Ranking;
using osu.Game.Screens.Select;
using osu.Game.Updater;
using osu.Game.Utils;
using LogLevel = osu.Framework.Logging.LogLevel;

namespace osu.Game
{
    /// <summary>
    /// The full osu! experience. Builds on top of <see cref="OsuGameBase"/> to add menus and binding logic
    /// for initial components that are generally retrieved via DI.
    /// </summary>
    public class OsuGame : OsuGameBase, IKeyBindingHandler<GlobalAction>
    {
        public Toolbar Toolbar;

        private ChatOverlay chatOverlay;

        private ChannelManager channelManager;

        [NotNull]
        private readonly NotificationOverlay notifications = new NotificationOverlay();

        private BeatmapListingOverlay beatmapListing;

        private DashboardOverlay dashboard;

        private NewsOverlay news;

        private UserProfileOverlay userProfile;

        private BeatmapSetOverlay beatmapSetOverlay;

        [Cached]
        private readonly ScreenshotManager screenshotManager = new ScreenshotManager();

        protected SentryLogger SentryLogger;

        public virtual Storage GetStorageForStableInstall() => null;

        public float ToolbarOffset => (Toolbar?.Position.Y ?? 0) + (Toolbar?.DrawHeight ?? 0);

        private IdleTracker idleTracker;

<<<<<<< HEAD
        private ConfineMouseTracker confineMouseTracker;

        public readonly Bindable<OverlayActivation> OverlayActivationMode = new Bindable<OverlayActivation>();
=======
        /// <summary>
        /// Whether overlays should be able to be opened game-wide. Value is sourced from the current active screen.
        /// </summary>
        public readonly IBindable<OverlayActivation> OverlayActivationMode = new Bindable<OverlayActivation>();
>>>>>>> e56b2ad0

        protected OsuScreenStack ScreenStack;

        protected BackButton BackButton;

        protected SettingsOverlay Settings;

        private VolumeOverlay volume;
        private OsuLogo osuLogo;

        private MainMenu menuScreen;

        [CanBeNull]
        private IntroScreen introScreen;

        private Bindable<int> configRuleset;

        private Bindable<int> configSkin;

        private readonly string[] args;

        private readonly List<OverlayContainer> overlays = new List<OverlayContainer>();

        private readonly List<OverlayContainer> visibleBlockingOverlays = new List<OverlayContainer>();

        public OsuGame(string[] args = null)
        {
            this.args = args;

            forwardLoggedErrorsToNotifications();

            SentryLogger = new SentryLogger(this);
        }

        private void updateBlockingOverlayFade() =>
            screenContainer.FadeColour(visibleBlockingOverlays.Any() ? OsuColour.Gray(0.5f) : Color4.White, 500, Easing.OutQuint);

        public void AddBlockingOverlay(OverlayContainer overlay)
        {
            if (!visibleBlockingOverlays.Contains(overlay))
                visibleBlockingOverlays.Add(overlay);
            updateBlockingOverlayFade();
        }

        public void RemoveBlockingOverlay(OverlayContainer overlay)
        {
            visibleBlockingOverlays.Remove(overlay);
            updateBlockingOverlayFade();
        }

        /// <summary>
        /// Close all game-wide overlays.
        /// </summary>
        /// <param name="hideToolbar">Whether the toolbar should also be hidden.</param>
        public void CloseAllOverlays(bool hideToolbar = true)
        {
            foreach (var overlay in overlays)
                overlay.Hide();

            if (hideToolbar) Toolbar.Hide();
        }

        private DependencyContainer dependencies;

        protected override IReadOnlyDependencyContainer CreateChildDependencies(IReadOnlyDependencyContainer parent) =>
            dependencies = new DependencyContainer(base.CreateChildDependencies(parent));

        [BackgroundDependencyLoader]
        private void load()
        {
            if (!Host.IsPrimaryInstance && !DebugUtils.IsDebugBuild)
            {
                Logger.Log(@"osu! does not support multiple running instances.", LoggingTarget.Runtime, LogLevel.Error);
                Environment.Exit(0);
            }

            if (args?.Length > 0)
            {
                var paths = args.Where(a => !a.StartsWith(@"-")).ToArray();
                if (paths.Length > 0)
                    Task.Run(() => Import(paths));
            }

            dependencies.CacheAs(this);

            dependencies.Cache(SentryLogger);

            dependencies.Cache(osuLogo = new OsuLogo { Alpha = 0 });

            // bind config int to database RulesetInfo
            configRuleset = LocalConfig.GetBindable<int>(OsuSetting.Ruleset);
            Ruleset.Value = RulesetStore.GetRuleset(configRuleset.Value) ?? RulesetStore.AvailableRulesets.First();
            Ruleset.ValueChanged += r => configRuleset.Value = r.NewValue.ID ?? 0;

            // bind config int to database SkinInfo
            configSkin = LocalConfig.GetBindable<int>(OsuSetting.Skin);
            SkinManager.CurrentSkinInfo.ValueChanged += skin => configSkin.Value = skin.NewValue.ID;
            configSkin.ValueChanged += skinId =>
            {
                var skinInfo = SkinManager.Query(s => s.ID == skinId.NewValue);

                if (skinInfo == null)
                {
                    switch (skinId.NewValue)
                    {
                        case -1:
                            skinInfo = DefaultLegacySkin.Info;
                            break;

                        default:
                            skinInfo = SkinInfo.Default;
                            break;
                    }
                }

                SkinManager.CurrentSkinInfo.Value = skinInfo;
            };
            configSkin.TriggerChange();

            IsActive.BindValueChanged(active => updateActiveState(active.NewValue), true);

            Audio.AddAdjustment(AdjustableProperty.Volume, inactiveVolumeFade);

            SelectedMods.BindValueChanged(modsChanged);
            Beatmap.BindValueChanged(beatmapChanged, true);
        }

        private ExternalLinkOpener externalLinkOpener;

        /// <summary>
        /// Handle an arbitrary URL. Displays via in-game overlays where possible.
        /// This can be called from a non-thread-safe non-game-loaded state.
        /// </summary>
        /// <param name="url">The URL to load.</param>
        public void HandleLink(string url) => HandleLink(MessageFormatter.GetLinkDetails(url));

        /// <summary>
        /// Handle a specific <see cref="LinkDetails"/>.
        /// This can be called from a non-thread-safe non-game-loaded state.
        /// </summary>
        /// <param name="link">The link to load.</param>
        public void HandleLink(LinkDetails link) => Schedule(() =>
        {
            switch (link.Action)
            {
                case LinkAction.OpenBeatmap:
                    // TODO: proper query params handling
                    if (link.Argument != null && int.TryParse(link.Argument.Contains('?') ? link.Argument.Split('?')[0] : link.Argument, out int beatmapId))
                        ShowBeatmap(beatmapId);
                    break;

                case LinkAction.OpenBeatmapSet:
                    if (int.TryParse(link.Argument, out int setId))
                        ShowBeatmapSet(setId);
                    break;

                case LinkAction.OpenChannel:
                    ShowChannel(link.Argument);
                    break;

                case LinkAction.OpenEditorTimestamp:
                case LinkAction.JoinMultiplayerMatch:
                case LinkAction.Spectate:
                    waitForReady(() => notifications, _ => notifications.Post(new SimpleNotification
                    {
                        Text = @"This link type is not yet supported!",
                        Icon = FontAwesome.Solid.LifeRing,
                    }));
                    break;

                case LinkAction.External:
                    OpenUrlExternally(link.Argument);
                    break;

                case LinkAction.OpenUserProfile:
                    if (long.TryParse(link.Argument, out long userId))
                        ShowUser(userId);
                    break;

                default:
                    throw new NotImplementedException($"This {nameof(LinkAction)} ({link.Action.ToString()}) is missing an associated action.");
            }
        });

        public void OpenUrlExternally(string url) => waitForReady(() => externalLinkOpener, _ =>
        {
            if (url.StartsWith("/"))
                url = $"{API.Endpoint}{url}";

            externalLinkOpener.OpenUrlExternally(url);
        });

        /// <summary>
        /// Open a specific channel in chat.
        /// </summary>
        /// <param name="channel">The channel to display.</param>
        public void ShowChannel(string channel) => waitForReady(() => channelManager, _ =>
        {
            try
            {
                channelManager.OpenChannel(channel);
            }
            catch (ChannelNotFoundException)
            {
                Logger.Log($"The requested channel \"{channel}\" does not exist");
            }
        });

        /// <summary>
        /// Show a beatmap set as an overlay.
        /// </summary>
        /// <param name="setId">The set to display.</param>
        public void ShowBeatmapSet(int setId) => waitForReady(() => beatmapSetOverlay, _ => beatmapSetOverlay.FetchAndShowBeatmapSet(setId));

        /// <summary>
        /// Show a user's profile as an overlay.
        /// </summary>
        /// <param name="userId">The user to display.</param>
        public void ShowUser(long userId) => waitForReady(() => userProfile, _ => userProfile.ShowUser(userId));

        /// <summary>
        /// Show a beatmap's set as an overlay, displaying the given beatmap.
        /// </summary>
        /// <param name="beatmapId">The beatmap to show.</param>
        public void ShowBeatmap(int beatmapId) => waitForReady(() => beatmapSetOverlay, _ => beatmapSetOverlay.FetchAndShowBeatmap(beatmapId));

        /// <summary>
        /// Present a beatmap at song select immediately.
        /// The user should have already requested this interactively.
        /// </summary>
        /// <param name="beatmap">The beatmap to select.</param>
        /// <param name="difficultyCriteria">
        /// Optional predicate used to try and find a difficulty to select.
        /// If omitted, this will try to present the first beatmap from the current ruleset.
        /// In case of failure the first difficulty of the set will be presented, ignoring the predicate.
        /// </param>
        public void PresentBeatmap(BeatmapSetInfo beatmap, Predicate<BeatmapInfo> difficultyCriteria = null)
        {
            difficultyCriteria ??= b => b.Ruleset.Equals(Ruleset.Value);

            var databasedSet = beatmap.OnlineBeatmapSetID != null
                ? BeatmapManager.QueryBeatmapSet(s => s.OnlineBeatmapSetID == beatmap.OnlineBeatmapSetID)
                : BeatmapManager.QueryBeatmapSet(s => s.Hash == beatmap.Hash);

            if (databasedSet == null)
            {
                Logger.Log("The requested beatmap could not be loaded.", LoggingTarget.Information);
                return;
            }

            PerformFromScreen(screen =>
            {
                // we might already be at song select, so a check is required before performing the load to solo.
                if (screen is MainMenu)
                    menuScreen.LoadToSolo();

                // we might even already be at the song
                if (Beatmap.Value.BeatmapSetInfo.Hash == databasedSet.Hash && difficultyCriteria(Beatmap.Value.BeatmapInfo))
                {
                    return;
                }

                // Find first beatmap that matches our predicate.
                var first = databasedSet.Beatmaps.Find(difficultyCriteria) ?? databasedSet.Beatmaps.First();

                Ruleset.Value = first.Ruleset;
                Beatmap.Value = BeatmapManager.GetWorkingBeatmap(first);
            }, validScreens: new[] { typeof(PlaySongSelect) });
        }

        /// <summary>
        /// Present a score's replay immediately.
        /// The user should have already requested this interactively.
        /// </summary>
        public void PresentScore(ScoreInfo score, ScorePresentType presentType = ScorePresentType.Results)
        {
            // The given ScoreInfo may have missing properties if it was retrieved from online data. Re-retrieve it from the database
            // to ensure all the required data for presenting a replay are present.
            var databasedScoreInfo = score.OnlineScoreID != null
                ? ScoreManager.Query(s => s.OnlineScoreID == score.OnlineScoreID)
                : ScoreManager.Query(s => s.Hash == score.Hash);

            if (databasedScoreInfo == null)
            {
                Logger.Log("The requested score could not be found locally.", LoggingTarget.Information);
                return;
            }

            var databasedScore = ScoreManager.GetScore(databasedScoreInfo);

            if (databasedScore.Replay == null)
            {
                Logger.Log("The loaded score has no replay data.", LoggingTarget.Information);
                return;
            }

            var databasedBeatmap = BeatmapManager.QueryBeatmap(b => b.ID == databasedScoreInfo.Beatmap.ID);

            if (databasedBeatmap == null)
            {
                Logger.Log("Tried to load a score for a beatmap we don't have!", LoggingTarget.Information);
                return;
            }

            PerformFromScreen(screen =>
            {
                Ruleset.Value = databasedScore.ScoreInfo.Ruleset;
                Beatmap.Value = BeatmapManager.GetWorkingBeatmap(databasedBeatmap);

                switch (presentType)
                {
                    case ScorePresentType.Gameplay:
                        screen.Push(new ReplayPlayerLoader(databasedScore));
                        break;

                    case ScorePresentType.Results:
                        screen.Push(new SoloResultsScreen(databasedScore.ScoreInfo));
                        break;
                }
            }, validScreens: new[] { typeof(PlaySongSelect) });
        }

        protected virtual Loader CreateLoader() => new Loader();

        protected virtual UpdateManager CreateUpdateManager() => new UpdateManager();

        protected override Container CreateScalingContainer() => new ScalingContainer(ScalingMode.Everything);

        #region Beatmap progression

        private void beatmapChanged(ValueChangedEvent<WorkingBeatmap> beatmap)
        {
            beatmap.OldValue?.CancelAsyncLoad();

            updateModDefaults();

            beatmap.NewValue?.BeginAsyncLoad();
        }

        private void modsChanged(ValueChangedEvent<IReadOnlyList<Mod>> mods)
        {
            updateModDefaults();
        }

        private void updateModDefaults()
        {
            BeatmapDifficulty baseDifficulty = Beatmap.Value.BeatmapInfo.BaseDifficulty;

            if (baseDifficulty != null && SelectedMods.Value.Any(m => m is IApplicableToDifficulty))
            {
                var adjustedDifficulty = baseDifficulty.Clone();

                foreach (var mod in SelectedMods.Value.OfType<IApplicableToDifficulty>())
                    mod.ReadFromDifficulty(adjustedDifficulty);
            }
        }

        #endregion

        private ScheduledDelegate performFromMainMenuTask;

        /// <summary>
        /// Perform an action only after returning to a specific screen as indicated by <paramref name="validScreens"/>.
        /// Eagerly tries to exit the current screen until it succeeds.
        /// </summary>
        /// <param name="action">The action to perform once we are in the correct state.</param>
        /// <param name="validScreens">An optional collection of valid screen types. If any of these screens are already current we can perform the action immediately, else the first valid parent will be made current before performing the action. <see cref="MainMenu"/> is used if not specified.</param>
        public void PerformFromScreen(Action<IScreen> action, IEnumerable<Type> validScreens = null)
        {
            performFromMainMenuTask?.Cancel();

            validScreens ??= Enumerable.Empty<Type>();
            validScreens = validScreens.Append(typeof(MainMenu));

            CloseAllOverlays(false);

            // we may already be at the target screen type.
            if (validScreens.Contains(ScreenStack.CurrentScreen?.GetType()) && !Beatmap.Disabled)
            {
                action(ScreenStack.CurrentScreen);
                return;
            }

            // find closest valid target
            IScreen screen = ScreenStack.CurrentScreen;

            while (screen != null)
            {
                if (validScreens.Contains(screen.GetType()))
                {
                    screen.MakeCurrent();
                    break;
                }

                screen = screen.GetParentScreen();
            }

            performFromMainMenuTask = Schedule(() => PerformFromScreen(action, validScreens));
        }

        /// <summary>
        /// Wait for the game (and target component) to become loaded and then run an action.
        /// </summary>
        /// <param name="retrieveInstance">A function to retrieve a (potentially not-yet-constructed) target instance.</param>
        /// <param name="action">The action to perform on the instance when load is confirmed.</param>
        /// <typeparam name="T">The type of the target instance.</typeparam>
        private void waitForReady<T>(Func<T> retrieveInstance, Action<T> action)
            where T : Drawable
        {
            var instance = retrieveInstance();

            if (ScreenStack == null || ScreenStack.CurrentScreen is StartupScreen || instance?.IsLoaded != true)
                Schedule(() => waitForReady(retrieveInstance, action));
            else
                action(instance);
        }

        protected override void Dispose(bool isDisposing)
        {
            base.Dispose(isDisposing);
            SentryLogger.Dispose();
        }

        protected override void LoadComplete()
        {
            base.LoadComplete();

            // The next time this is updated is in UpdateAfterChildren, which occurs too late and results
            // in the cursor being shown for a few frames during the intro.
            // This prevents the cursor from showing until we have a screen with CursorVisible = true
            MenuCursorContainer.CanShowCursor = menuScreen?.CursorVisible ?? false;

            // todo: all archive managers should be able to be looped here.
            SkinManager.PostNotification = n => notifications.Post(n);
            SkinManager.GetStableStorage = GetStorageForStableInstall;

            BeatmapManager.PostNotification = n => notifications.Post(n);
            BeatmapManager.GetStableStorage = GetStorageForStableInstall;
            BeatmapManager.PresentImport = items => PresentBeatmap(items.First());

            ScoreManager.PostNotification = n => notifications.Post(n);
            ScoreManager.GetStableStorage = GetStorageForStableInstall;
            ScoreManager.PresentImport = items => PresentScore(items.First());

            Container logoContainer;
            BackButton.Receptor receptor;

            dependencies.CacheAs(idleTracker = new GameIdleTracker(6000));
            dependencies.Cache(confineMouseTracker = new ConfineMouseTracker());

            AddRange(new Drawable[]
            {
                new VolumeControlReceptor
                {
                    RelativeSizeAxes = Axes.Both,
                    ActionRequested = action => volume.Adjust(action),
                    ScrollActionRequested = (action, amount, isPrecise) => volume.Adjust(action, amount, isPrecise),
                },
                screenContainer = new ScalingContainer(ScalingMode.ExcludeOverlays)
                {
                    RelativeSizeAxes = Axes.Both,
                    Children = new Drawable[]
                    {
                        receptor = new BackButton.Receptor(),
                        ScreenStack = new OsuScreenStack { RelativeSizeAxes = Axes.Both },
                        BackButton = new BackButton(receptor)
                        {
                            Anchor = Anchor.BottomLeft,
                            Origin = Anchor.BottomLeft,
                            Action = () =>
                            {
                                var currentScreen = ScreenStack.CurrentScreen as IOsuScreen;

                                if (currentScreen?.AllowBackButton == true && !currentScreen.OnBackButton())
                                    ScreenStack.Exit();
                            }
                        },
                        logoContainer = new Container { RelativeSizeAxes = Axes.Both },
                    }
                },
                overlayContent = new Container { RelativeSizeAxes = Axes.Both },
                rightFloatingOverlayContent = new Container { RelativeSizeAxes = Axes.Both },
                leftFloatingOverlayContent = new Container { RelativeSizeAxes = Axes.Both },
                topMostOverlayContent = new Container { RelativeSizeAxes = Axes.Both },
                idleTracker,
                confineMouseTracker
            });

            ScreenStack.ScreenPushed += screenPushed;
            ScreenStack.ScreenExited += screenExited;

            loadComponentSingleFile(osuLogo, logo =>
            {
                logoContainer.Add(logo);

                // Loader has to be created after the logo has finished loading as Loader performs logo transformations on entering.
                ScreenStack.Push(CreateLoader().With(l => l.RelativeSizeAxes = Axes.Both));
            });

            loadComponentSingleFile(Toolbar = new Toolbar
            {
                OnHome = delegate
                {
                    CloseAllOverlays(false);
                    menuScreen?.MakeCurrent();
                },
            }, topMostOverlayContent.Add);

            loadComponentSingleFile(volume = new VolumeOverlay(), leftFloatingOverlayContent.Add, true);

            loadComponentSingleFile(new OnScreenDisplay(), Add, true);

            loadComponentSingleFile(notifications.With(d =>
            {
                d.GetToolbarHeight = () => ToolbarOffset;
                d.Anchor = Anchor.TopRight;
                d.Origin = Anchor.TopRight;
            }), rightFloatingOverlayContent.Add, true);

            loadComponentSingleFile(new CollectionManager(Storage)
            {
                PostNotification = n => notifications.Post(n),
                GetStableStorage = GetStorageForStableInstall
            }, Add, true);

            loadComponentSingleFile(screenshotManager, Add);

            // dependency on notification overlay, dependent by settings overlay
            loadComponentSingleFile(CreateUpdateManager(), Add, true);

            // overlay elements
            loadComponentSingleFile(new ManageCollectionsDialog(), overlayContent.Add, true);
            loadComponentSingleFile(beatmapListing = new BeatmapListingOverlay(), overlayContent.Add, true);
            loadComponentSingleFile(dashboard = new DashboardOverlay(), overlayContent.Add, true);
            loadComponentSingleFile(news = new NewsOverlay(), overlayContent.Add, true);
            var rankingsOverlay = loadComponentSingleFile(new RankingsOverlay(), overlayContent.Add, true);
            loadComponentSingleFile(channelManager = new ChannelManager(), AddInternal, true);
            loadComponentSingleFile(chatOverlay = new ChatOverlay(), overlayContent.Add, true);
            loadComponentSingleFile(Settings = new SettingsOverlay { GetToolbarHeight = () => ToolbarOffset }, leftFloatingOverlayContent.Add, true);
            var changelogOverlay = loadComponentSingleFile(new ChangelogOverlay(), overlayContent.Add, true);
            loadComponentSingleFile(userProfile = new UserProfileOverlay(), overlayContent.Add, true);
            loadComponentSingleFile(beatmapSetOverlay = new BeatmapSetOverlay(), overlayContent.Add, true);

            loadComponentSingleFile(new LoginOverlay
            {
                GetToolbarHeight = () => ToolbarOffset,
                Anchor = Anchor.TopRight,
                Origin = Anchor.TopRight,
            }, rightFloatingOverlayContent.Add, true);

            loadComponentSingleFile(new NowPlayingOverlay
            {
                GetToolbarHeight = () => ToolbarOffset,
                Anchor = Anchor.TopRight,
                Origin = Anchor.TopRight,
            }, rightFloatingOverlayContent.Add, true);

            loadComponentSingleFile(new AccountCreationOverlay(), topMostOverlayContent.Add, true);
            loadComponentSingleFile(new DialogOverlay(), topMostOverlayContent.Add, true);
            loadComponentSingleFile(externalLinkOpener = new ExternalLinkOpener(), topMostOverlayContent.Add);

            chatOverlay.State.ValueChanged += state => channelManager.HighPollRate.Value = state.NewValue == Visibility.Visible;

            Add(externalLinkOpener = new ExternalLinkOpener());
            Add(new MusicKeyBindingHandler());

            // side overlays which cancel each other.
            var singleDisplaySideOverlays = new OverlayContainer[] { Settings, notifications };

            foreach (var overlay in singleDisplaySideOverlays)
            {
                overlay.State.ValueChanged += state =>
                {
                    if (state.NewValue == Visibility.Hidden) return;

                    singleDisplaySideOverlays.Where(o => o != overlay).ForEach(o => o.Hide());
                };
            }

            // eventually informational overlays should be displayed in a stack, but for now let's only allow one to stay open at a time.
            var informationalOverlays = new OverlayContainer[] { beatmapSetOverlay, userProfile };

            foreach (var overlay in informationalOverlays)
            {
                overlay.State.ValueChanged += state =>
                {
                    if (state.NewValue != Visibility.Hidden)
                        showOverlayAboveOthers(overlay, informationalOverlays);
                };
            }

            // ensure only one of these overlays are open at once.
            var singleDisplayOverlays = new OverlayContainer[] { chatOverlay, news, dashboard, beatmapListing, changelogOverlay, rankingsOverlay };

            foreach (var overlay in singleDisplayOverlays)
            {
                overlay.State.ValueChanged += state =>
                {
                    // informational overlays should be dismissed on a show or hide of a full overlay.
                    informationalOverlays.ForEach(o => o.Hide());

                    if (state.NewValue != Visibility.Hidden)
                        showOverlayAboveOthers(overlay, singleDisplayOverlays);
                };
            }

            OverlayActivationMode.ValueChanged += mode =>
            {
                if (mode.NewValue != OverlayActivation.All) CloseAllOverlays();
            };

            void updateScreenOffset()
            {
                float offset = 0;

                if (Settings.State.Value == Visibility.Visible)
                    offset += Toolbar.HEIGHT / 2;
                if (notifications.State.Value == Visibility.Visible)
                    offset -= Toolbar.HEIGHT / 2;

                screenContainer.MoveToX(offset, SettingsPanel.TRANSITION_LENGTH, Easing.OutQuint);
            }

            Settings.State.ValueChanged += _ => updateScreenOffset();
            notifications.State.ValueChanged += _ => updateScreenOffset();
        }

        private void showOverlayAboveOthers(OverlayContainer overlay, OverlayContainer[] otherOverlays)
        {
            otherOverlays.Where(o => o != overlay).ForEach(o => o.Hide());

            // show above others if not visible at all, else leave at current depth.
            if (!overlay.IsPresent)
                overlayContent.ChangeChildDepth(overlay, (float)-Clock.CurrentTime);
        }

        private void forwardLoggedErrorsToNotifications()
        {
            int recentLogCount = 0;

            const double debounce = 60000;

            Logger.NewEntry += entry =>
            {
                if (entry.Level < LogLevel.Important || entry.Target == null) return;

                const int short_term_display_limit = 3;

                if (recentLogCount < short_term_display_limit)
                {
                    Schedule(() => notifications.Post(new SimpleNotification
                    {
                        Icon = entry.Level == LogLevel.Important ? FontAwesome.Solid.ExclamationCircle : FontAwesome.Solid.Bomb,
                        Text = entry.Message.Truncate(256) + (entry.Exception != null && IsDeployedBuild ? "\n\nThis error has been automatically reported to the devs." : string.Empty),
                    }));
                }
                else if (recentLogCount == short_term_display_limit)
                {
                    Schedule(() => notifications.Post(new SimpleNotification
                    {
                        Icon = FontAwesome.Solid.EllipsisH,
                        Text = "Subsequent messages have been logged. Click to view log files.",
                        Activated = () =>
                        {
                            Storage.GetStorageForDirectory("logs").OpenInNativeExplorer();
                            return true;
                        }
                    }));
                }

                Interlocked.Increment(ref recentLogCount);
                Scheduler.AddDelayed(() => Interlocked.Decrement(ref recentLogCount), debounce);
            };
        }

        private Task asyncLoadStream;

        /// <summary>
        /// Queues loading the provided component in sequential fashion.
        /// This operation is limited to a single thread to avoid saturating all cores.
        /// </summary>
        /// <param name="component">The component to load.</param>
        /// <param name="loadCompleteAction">An action to invoke on load completion (generally to add the component to the hierarchy).</param>
        /// <param name="cache">Whether to cache the component as type <typeparamref name="T"/> into the game dependencies before any scheduling.</param>
        private T loadComponentSingleFile<T>(T component, Action<T> loadCompleteAction, bool cache = false)
            where T : Drawable
        {
            if (cache)
                dependencies.CacheAs(component);

            if (component is OverlayContainer overlay)
                overlays.Add(overlay);

            // schedule is here to ensure that all component loads are done after LoadComplete is run (and thus all dependencies are cached).
            // with some better organisation of LoadComplete to do construction and dependency caching in one step, followed by calls to loadComponentSingleFile,
            // we could avoid the need for scheduling altogether.
            Schedule(() =>
            {
                var previousLoadStream = asyncLoadStream;

                // chain with existing load stream
                asyncLoadStream = Task.Run(async () =>
                {
                    if (previousLoadStream != null)
                        await previousLoadStream;

                    try
                    {
                        Logger.Log($"Loading {component}...", level: LogLevel.Debug);

                        // Since this is running in a separate thread, it is possible for OsuGame to be disposed after LoadComponentAsync has been called
                        // throwing an exception. To avoid this, the call is scheduled on the update thread, which does not run if IsDisposed = true
                        Task task = null;
                        var del = new ScheduledDelegate(() => task = LoadComponentAsync(component, loadCompleteAction));
                        Scheduler.Add(del);

                        // The delegate won't complete if OsuGame has been disposed in the meantime
                        while (!IsDisposed && !del.Completed)
                            await Task.Delay(10);

                        // Either we're disposed or the load process has started successfully
                        if (IsDisposed)
                            return;

                        Debug.Assert(task != null);

                        await task;

                        Logger.Log($"Loaded {component}!", level: LogLevel.Debug);
                    }
                    catch (OperationCanceledException)
                    {
                    }
                });
            });

            return component;
        }

        protected override bool OnScroll(ScrollEvent e)
        {
            // forward any unhandled mouse scroll events to the volume control.
            volume.Adjust(GlobalAction.IncreaseVolume, e.ScrollDelta.Y, e.IsPrecise);
            return true;
        }

        public bool OnPressed(GlobalAction action)
        {
            if (introScreen == null) return false;

            switch (action)
            {
                case GlobalAction.ResetInputSettings:
                    var sensitivity = frameworkConfig.GetBindable<double>(FrameworkSetting.CursorSensitivity);

                    sensitivity.Disabled = false;
                    sensitivity.Value = 1;
                    sensitivity.Disabled = true;

                    frameworkConfig.Set(FrameworkSetting.IgnoredInputHandlers, string.Empty);
                    frameworkConfig.GetBindable<ConfineMouseMode>(FrameworkSetting.ConfineMouseMode).SetDefault();
                    return true;

                case GlobalAction.ToggleToolbar:
                    Toolbar.ToggleVisibility();
                    return true;

                case GlobalAction.ToggleGameplayMouseButtons:
                    LocalConfig.Set(OsuSetting.MouseDisableButtons, !LocalConfig.Get<bool>(OsuSetting.MouseDisableButtons));
                    return true;
            }

            return false;
        }

        #region Inactive audio dimming

        private readonly BindableDouble inactiveVolumeFade = new BindableDouble();

        private void updateActiveState(bool isActive)
        {
            if (isActive)
                this.TransformBindableTo(inactiveVolumeFade, 1, 400, Easing.OutQuint);
            else
                this.TransformBindableTo(inactiveVolumeFade, LocalConfig.Get<double>(OsuSetting.VolumeInactive), 4000, Easing.OutQuint);
        }

        #endregion

        public void OnReleased(GlobalAction action)
        {
        }

        private Container overlayContent;

        private Container rightFloatingOverlayContent;

        private Container leftFloatingOverlayContent;

        private Container topMostOverlayContent;

        [Resolved]
        private FrameworkConfigManager frameworkConfig { get; set; }

        private ScalingContainer screenContainer;

        protected override bool OnExiting()
        {
            if (ScreenStack.CurrentScreen is Loader)
                return false;

            if (introScreen?.DidLoadMenu == true && !(ScreenStack.CurrentScreen is IntroScreen))
            {
                Scheduler.Add(introScreen.MakeCurrent);
                return true;
            }

            return base.OnExiting();
        }

        /// <summary>
        /// Use to programatically exit the game as if the user was triggering via alt-f4.
        /// Will keep persisting until an exit occurs (exit may be blocked multiple times).
        /// </summary>
        public void GracefullyExit()
        {
            if (!OnExiting())
                Exit();
            else
                Scheduler.AddDelayed(GracefullyExit, 2000);
        }

        protected override void UpdateAfterChildren()
        {
            base.UpdateAfterChildren();

            screenContainer.Padding = new MarginPadding { Top = ToolbarOffset };
            overlayContent.Padding = new MarginPadding { Top = ToolbarOffset };

            MenuCursorContainer.CanShowCursor = (ScreenStack.CurrentScreen as IOsuScreen)?.CursorVisible ?? false;
        }

        protected virtual void ScreenChanged(IScreen current, IScreen newScreen)
        {
            switch (newScreen)
            {
                case IntroScreen intro:
                    introScreen = intro;
                    break;

                case MainMenu menu:
                    menuScreen = menu;
                    break;
            }

            if (current is IOsuScreen currentOsuScreen)
                OverlayActivationMode.UnbindFrom(currentOsuScreen.OverlayActivationMode);

            if (newScreen is IOsuScreen newOsuScreen)
            {
                OverlayActivationMode.BindTo(newOsuScreen.OverlayActivationMode);

                MusicController.AllowRateAdjustments = newOsuScreen.AllowRateAdjustments;

                if (newOsuScreen.HideOverlaysOnEnter)
                    CloseAllOverlays();
                else
                    Toolbar.Show();

                if (newOsuScreen.AllowBackButton)
                    BackButton.Show();
                else
                    BackButton.Hide();
            }
        }

        private void screenPushed(IScreen lastScreen, IScreen newScreen)
        {
            ScreenChanged(lastScreen, newScreen);
            Logger.Log($"Screen changed → {newScreen}");
        }

        private void screenExited(IScreen lastScreen, IScreen newScreen)
        {
            ScreenChanged(lastScreen, newScreen);
            Logger.Log($"Screen changed ← {newScreen}");

            if (newScreen == null)
                Exit();
        }
    }
}<|MERGE_RESOLUTION|>--- conflicted
+++ resolved
@@ -90,16 +90,12 @@
 
         private IdleTracker idleTracker;
 
-<<<<<<< HEAD
         private ConfineMouseTracker confineMouseTracker;
 
-        public readonly Bindable<OverlayActivation> OverlayActivationMode = new Bindable<OverlayActivation>();
-=======
         /// <summary>
         /// Whether overlays should be able to be opened game-wide. Value is sourced from the current active screen.
         /// </summary>
         public readonly IBindable<OverlayActivation> OverlayActivationMode = new Bindable<OverlayActivation>();
->>>>>>> e56b2ad0
 
         protected OsuScreenStack ScreenStack;
 
