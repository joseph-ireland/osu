--- conflicted
+++ resolved
@@ -10,24 +10,14 @@
     <Service Include="{82a7f48d-3b50-4b1e-b82e-3ada8210c358}" />
   </ItemGroup>
   <ItemGroup Label="Package References">
-<<<<<<< HEAD
-    <PackageReference Include="Humanizer" Version="2.5.16" />
+    <PackageReference Include="Humanizer" Version="2.6.2" />
     <PackageReference Include="MathNet.Numerics" Version="4.7.0" />
-    <PackageReference Include="Microsoft.EntityFrameworkCore.Sqlite" Version="2.2.1" />
-    <PackageReference Include="Microsoft.EntityFrameworkCore.Sqlite.Core" Version="2.2.1" />
-    <PackageReference Include="Newtonsoft.Json" Version="12.0.1" />
-    <PackageReference Include="ppy.osu.Game.Resources" Version="2019.128.0" />
-    <PackageReference Include="ppy.osu.Framework" Version="2019.315.0" />
-    <PackageReference Include="SharpCompress" Version="0.22.0" />
-=======
-    <PackageReference Include="Humanizer" Version="2.6.2" />
     <PackageReference Include="Microsoft.EntityFrameworkCore.Sqlite" Version="2.2.4" />
     <PackageReference Include="Microsoft.EntityFrameworkCore.Sqlite.Core" Version="2.2.4" />
     <PackageReference Include="Newtonsoft.Json" Version="12.0.2" />
     <PackageReference Include="ppy.osu.Game.Resources" Version="2019.502.0" />
     <PackageReference Include="ppy.osu.Framework" Version="2019.508.0" />
     <PackageReference Include="SharpCompress" Version="0.23.0" />
->>>>>>> dc486579
     <PackageReference Include="NUnit" Version="3.11.0" />
     <PackageReference Include="SharpRaven" Version="2.4.0" />
     <PackageReference Include="System.ComponentModel.Annotations" Version="4.5.0" />
