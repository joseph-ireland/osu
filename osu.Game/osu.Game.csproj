﻿<Project Sdk="Microsoft.NET.Sdk">
  <Import Project="..\osu.Game.props" />
  <PropertyGroup Label="Project">
    <TargetFramework>netstandard2.0</TargetFramework>
    <OutputType>Library</OutputType>
    <PlatformTarget>AnyCPU</PlatformTarget>
    <AllowUnsafeBlocks>true</AllowUnsafeBlocks>
  </PropertyGroup>
  <ItemGroup Label="Service">
    <Service Include="{82a7f48d-3b50-4b1e-b82e-3ada8210c358}" />
  </ItemGroup>
  <ItemGroup Label="Package References">
    <PackageReference Include="Humanizer" Version="2.6.2" />
    <PackageReference Include="Microsoft.EntityFrameworkCore.Sqlite" Version="2.2.6" />
    <PackageReference Include="Microsoft.EntityFrameworkCore.Sqlite.Core" Version="2.2.6" />
    <PackageReference Include="Newtonsoft.Json" Version="12.0.2" />
<<<<<<< HEAD
    <PackageReference Include="ppy.osu.Game.Resources" Version="2019.731.1" />
=======
    <PackageReference Include="ppy.osu.Game.Resources" Version="2019.809.0" />
>>>>>>> 5b2086fa
    <PackageReference Include="ppy.osu.Framework" Version="2019.809.0" />
    <PackageReference Include="SharpCompress" Version="0.23.0" />
    <PackageReference Include="NUnit" Version="3.12.0" />
    <PackageReference Include="SharpRaven" Version="2.4.0" />
    <PackageReference Include="System.ComponentModel.Annotations" Version="4.5.0" />
  </ItemGroup>
</Project><|MERGE_RESOLUTION|>--- conflicted
+++ resolved
@@ -14,11 +14,7 @@
     <PackageReference Include="Microsoft.EntityFrameworkCore.Sqlite" Version="2.2.6" />
     <PackageReference Include="Microsoft.EntityFrameworkCore.Sqlite.Core" Version="2.2.6" />
     <PackageReference Include="Newtonsoft.Json" Version="12.0.2" />
-<<<<<<< HEAD
-    <PackageReference Include="ppy.osu.Game.Resources" Version="2019.731.1" />
-=======
     <PackageReference Include="ppy.osu.Game.Resources" Version="2019.809.0" />
->>>>>>> 5b2086fa
     <PackageReference Include="ppy.osu.Framework" Version="2019.809.0" />
     <PackageReference Include="SharpCompress" Version="0.23.0" />
     <PackageReference Include="NUnit" Version="3.12.0" />
