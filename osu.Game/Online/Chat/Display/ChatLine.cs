--- conflicted
+++ resolved
@@ -1,77 +1,68 @@
-﻿//Copyright (c) 2007-2016 ppy Pty Ltd <contact@ppy.sh>.
-//Licensed under the MIT Licence - https://raw.githubusercontent.com/ppy/osu/master/LICENCE
-
-using osu.Framework.Graphics;
-using osu.Framework.Graphics.Containers;
-using osu.Framework.Graphics.Primitives;
-using osu.Framework.Graphics.Sprites;
-using OpenTK;
-using OpenTK.Graphics;
-
-namespace osu.Game.Online.Chat.Display
-{
-    public class ChatLine : Container
-    {
-        public readonly Message Message;
-
-        const float padding = 200;
-        const float text_size = 20;
-
-        public ChatLine(Message message)
-        {
-            this.Message = message;
-
-            RelativeSizeAxes = Axes.X;
-            AutoSizeAxes = Axes.Y;
-
-            Children = new Drawable[]
-            {
-                new Container
-                {
-                    Size = new Vector2(padding, text_size),
-                    Children = new Drawable[]
-                    {
-                        new SpriteText
-                        {
-                            Text = Message.Timestamp.LocalDateTime.ToLongTimeString(),
-                            TextSize = text_size,
-                            Colour = new Color4(128, 128, 128, 255)
-                        },
-                        new SpriteText
-                        {
-                            Text = Message.User.Name,
-                            TextSize = text_size,
-                            Origin = Anchor.TopRight,
-                            Anchor = Anchor.TopRight,
-                        }
-                    }
-                },
-                new Container
-                {
-                    RelativeSizeAxes = Axes.X,
-                    AutoSizeAxes = Axes.Y,
-                    Padding = new MarginPadding { Left = padding + 10 },
-                    Children = new Drawable[]
-                    {
-                        new SpriteText
-                        {
-<<<<<<< HEAD
-                            new SpriteText
-                            {
-                                Text = Message.Content,
-                                TextSize = text_size,
-                                AutoSizeAxes = Axes.Y,
-                                RelativeSizeAxes = Axes.X,
-                            }
-=======
-                            Text = Message.Content,
-                            TextSize = text_size,
-                            RelativeSizeAxes = Axes.X,
->>>>>>> da00c65e
-                        }
-                    }
-                }
-            };
-        }
-    }
-}
+﻿//Copyright (c) 2007-2016 ppy Pty Ltd <contact@ppy.sh>.
+//Licensed under the MIT Licence - https://raw.githubusercontent.com/ppy/osu/master/LICENCE
+
+using osu.Framework.Graphics;
+using osu.Framework.Graphics.Containers;
+using osu.Framework.Graphics.Primitives;
+using osu.Framework.Graphics.Sprites;
+using OpenTK;
+using OpenTK.Graphics;
+
+namespace osu.Game.Online.Chat.Display
+{
+    public class ChatLine : Container
+    {
+        public readonly Message Message;
+
+        const float padding = 200;
+        const float text_size = 20;
+
+        public ChatLine(Message message)
+        {
+            this.Message = message;
+
+            RelativeSizeAxes = Axes.X;
+            AutoSizeAxes = Axes.Y;
+
+            Children = new Drawable[]
+            {
+                new Container
+                {
+                    Size = new Vector2(padding, text_size),
+                    Children = new Drawable[]
+                    {
+                        new SpriteText
+                        {
+                            Text = Message.Timestamp.LocalDateTime.ToLongTimeString(),
+                            TextSize = text_size,
+                            Colour = new Color4(128, 128, 128, 255)
+                        },
+                        new SpriteText
+                        {
+                            Text = Message.User.Name,
+                            TextSize = text_size,
+                            Origin = Anchor.TopRight,
+                            Anchor = Anchor.TopRight,
+                        }
+                    }
+                },
+                new Container
+                {
+                    RelativeSizeAxes = Axes.X,
+                    AutoSizeAxes = Axes.Y,
+                    Padding = new MarginPadding { Left = padding + 10 },
+                    Children = new Drawable[]
+                    {
+                        new SpriteText
+                        {
+                            Text = Message.Content,
+                            TextSize = text_size,
+                            AutoSizeAxes = Axes.Y,
+                            RelativeSizeAxes = Axes.X,
+                        }
+                    }
+                }
+            };
+        }
+    }
+}