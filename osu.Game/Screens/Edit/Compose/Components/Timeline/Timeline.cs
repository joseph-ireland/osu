--- conflicted
+++ resolved
@@ -180,13 +180,8 @@
         [Resolved]
         private IBeatSnapProvider beatSnapProvider { get; set; }
 
-<<<<<<< HEAD
-        public SnapResult SnapScreenSpacePositionToValidTime(Vector2 position) =>
-            new SnapResult(position, beatSnapProvider.SnapTime(getTimeFromPosition(Content.ToLocalSpace(position))));
-=======
         public SnapResult SnapScreenSpacePositionToValidTime(Vector2 screenSpacePosition) =>
             new SnapResult(screenSpacePosition, beatSnapProvider.SnapTime(getTimeFromPosition(Content.ToLocalSpace(screenSpacePosition))));
->>>>>>> 95a30226
 
         private double getTimeFromPosition(Vector2 localPosition) =>
             (localPosition.X / Content.DrawWidth) * track.Length;
