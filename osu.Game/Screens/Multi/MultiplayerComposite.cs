--- conflicted
+++ resolved
@@ -31,14 +31,7 @@
         protected BindableList<PlaylistItem> Playlist { get; private set; }
 
         [Resolved(typeof(Room))]
-<<<<<<< HEAD
-        protected Bindable<IEnumerable<User>> Participants { get; private set; }
-=======
-        protected Bindable<PlaylistItem> CurrentItem { get; private set; }
-
-        [Resolved(typeof(Room))]
         protected BindableList<User> Participants { get; private set; }
->>>>>>> 1e586709
 
         [Resolved(typeof(Room))]
         protected Bindable<int> ParticipantCount { get; private set; }
