--- conflicted
+++ resolved
@@ -1,338 +1,324 @@
-﻿// Copyright (c) 2007-2017 ppy Pty Ltd <contact@ppy.sh>.
-// Licensed under the MIT Licence - https://raw.githubusercontent.com/ppy/osu/master/LICENCE
-
-using OpenTK;
-using osu.Framework.Allocation;
-using osu.Framework.Audio;
-using osu.Framework.Audio.Track;
-using osu.Framework.Configuration;
-using osu.Framework.Graphics;
-using osu.Framework.Graphics.Containers;
-using osu.Framework.Input;
-using osu.Framework.Logging;
-using osu.Framework.Screens;
-using osu.Framework.Timing;
-using osu.Game.Configuration;
-using osu.Game.Database;
-using osu.Game.Rulesets;
-using osu.Game.Rulesets.UI;
-using osu.Game.Screens.Backgrounds;
-using System;
-using System.Linq;
-using osu.Framework.Threading;
-using osu.Game.Rulesets.Mods;
-using osu.Game.Rulesets.Scoring;
-using osu.Game.Screens.Ranking;
-using osu.Framework.Audio.Sample;
-
-namespace osu.Game.Screens.Play
-{
-    public class Player : OsuScreen
-    {
-        protected override BackgroundScreen CreateBackground() => new BackgroundScreenBeatmap(Beatmap);
-
-        internal override bool ShowOverlays => false;
-
-        internal override bool HasLocalCursorDisplayed => !pauseContainer.IsPaused && !HasFailed && HitRenderer.ProvidingUserCursor;
-
-        public Action RestartRequested;
-
-        internal override bool AllowBeatmapRulesetChange => false;
-
-        public bool HasFailed { get; private set; }
-
-        public int RestartCount;
-
-        private IAdjustableClock adjustableSourceClock;
-        private FramedOffsetClock offsetClock;
-        private DecoupleableInterpolatingFramedClock decoupledClock;
-
-        private PauseContainer pauseContainer;
-
-        private RulesetInfo ruleset;
-
-        private ScoreProcessor scoreProcessor;
-        protected HitRenderer HitRenderer;
-
-        #region User Settings
-
-        private Bindable<double> dimLevel;
-        private Bindable<bool> mouseWheelDisabled;
-        private Bindable<double> userAudioOffset;
-
-        private SampleChannel sampleRestart;
-
-        #endregion
-
-        private HUDOverlay hudOverlay;
-        private FailOverlay failOverlay;
-
-        private bool loadedSuccessfully => HitRenderer?.Objects.Any() == true;
-
-        [BackgroundDependencyLoader(permitNulls: true)]
-        private void load(AudioManager audio, BeatmapDatabase beatmaps, OsuConfigManager config, OsuGame osu)
-        {
-            dimLevel = config.GetBindable<double>(OsuSetting.DimLevel);
-            mouseWheelDisabled = config.GetBindable<bool>(OsuSetting.MouseDisableWheel);
-
-            sampleRestart = audio.Sample.Get(@"Gameplay/restart");
-
-            Ruleset rulesetInstance;
-
-            try
-            {
-                if (!Beatmap.Value.FullyLoaded)
-                    // we need to ensure extras like storyboards are loaded.
-                    Beatmap.Value = beatmaps.GetWorkingBeatmap(Beatmap.Value.BeatmapInfo, withStoryboard: true);
-
-                if (Beatmap.Value.Beatmap == null)
-                    throw new InvalidOperationException("Beatmap was not loaded");
-
-                ruleset = osu?.Ruleset.Value ?? Beatmap.Value.BeatmapInfo.Ruleset;
-                rulesetInstance = ruleset.CreateInstance();
-
-                try
-                {
-                    HitRenderer = rulesetInstance.CreateHitRendererWith(Beatmap, ruleset.ID == Beatmap.Value.BeatmapInfo.Ruleset.ID);
-                }
-                catch (BeatmapInvalidForRulesetException)
-                {
-                    // we may fail to create a HitRenderer if the beatmap cannot be loaded with the user's preferred ruleset
-                    // let's try again forcing the beatmap's ruleset.
-                    ruleset = Beatmap.Value.BeatmapInfo.Ruleset;
-                    rulesetInstance = ruleset.CreateInstance();
-                    HitRenderer = rulesetInstance.CreateHitRendererWith(Beatmap, true);
-                }
-
-                if (!HitRenderer.Objects.Any())
-                    throw new InvalidOperationException("Beatmap contains no hit objects!");
-            }
-            catch (Exception e)
-            {
-                Logger.Log($"Could not load this beatmap sucessfully ({e})!", LoggingTarget.Runtime, LogLevel.Error);
-
-                //couldn't load, hard abort!
-                Exit();
-                return;
-            }
-
-            Track track = Beatmap.Value.Track;
-
-            if (track != null)
-                adjustableSourceClock = track;
-<<<<<<< HEAD
-            }
-            else
-            {
-                adjustableSourceClock = new StopwatchClock();
-            }
-=======
-
-            adjustableSourceClock = (IAdjustableClock)track ?? new StopwatchClock();
->>>>>>> 8bc2df87
-
-            decoupledClock = new DecoupleableInterpolatingFramedClock { IsCoupled = false };
-
-            var firstObjectTime = HitRenderer.Objects.First().StartTime;
-            decoupledClock.Seek(Math.Min(0, firstObjectTime - Math.Max(Beatmap.Value.Beatmap.ControlPointInfo.TimingPointAt(firstObjectTime).BeatLength * 4, Beatmap.Value.BeatmapInfo.AudioLeadIn)));
-            decoupledClock.ProcessFrame();
-
-            offsetClock = new FramedOffsetClock(decoupledClock);
-
-            userAudioOffset = config.GetBindable<double>(OsuSetting.AudioOffset);
-            userAudioOffset.ValueChanged += v => offsetClock.Offset = v;
-            userAudioOffset.TriggerChange();
-
-            Schedule(() =>
-            {
-                adjustableSourceClock.Reset();
-
-                foreach (var mod in Beatmap.Value.Mods.Value.OfType<IApplicableToClock>())
-                    mod.ApplyToClock(adjustableSourceClock);
-
-                decoupledClock.ChangeSource(adjustableSourceClock);
-            });
-
-            Children = new Drawable[]
-            {
-                pauseContainer = new PauseContainer
-                {
-                    AudioClock = decoupledClock,
-                    FramedClock = offsetClock,
-                    OnRetry = Restart,
-                    OnQuit = Exit,
-                    CheckCanPause = () => ValidForResume && !HasFailed && !HitRenderer.HasReplayLoaded,
-                    Retries = RestartCount,
-                    OnPause = () => {
-                        hudOverlay.KeyCounter.IsCounting = pauseContainer.IsPaused;
-                    },
-                    OnResume = () => {
-                        hudOverlay.KeyCounter.IsCounting = true;
-                    },
-                    Children = new Drawable[]
-                    {
-                        new SkipButton(firstObjectTime) { AudioClock = decoupledClock },
-                        new Container
-                        {
-                            RelativeSizeAxes = Axes.Both,
-                            Clock = offsetClock,
-                            Children = new Drawable[]
-                            {
-                                HitRenderer,
-                            }
-                        },
-                        hudOverlay = new HUDOverlay
-                        {
-                            Anchor = Anchor.Centre,
-                            Origin = Anchor.Centre
-                        },
-                    }
-                },
-                failOverlay = new FailOverlay
-                {
-                    OnRetry = Restart,
-                    OnQuit = Exit,
-                },
-                new HotkeyRetryOverlay
-                {
-                    Action = () => {
-                        //we want to hide the hitrenderer immediately (looks better).
-                        //we may be able to remove this once the mouse cursor trail is improved.
-                        HitRenderer?.Hide();
-                        Restart();
-                    },
-                }
-            };
-
-            scoreProcessor = HitRenderer.CreateScoreProcessor();
-
-            hudOverlay.KeyCounter.AddRange(rulesetInstance.CreateGameplayKeys());
-            hudOverlay.BindProcessor(scoreProcessor);
-            hudOverlay.BindHitRenderer(HitRenderer);
-
-            hudOverlay.Progress.Objects = HitRenderer.Objects;
-            hudOverlay.Progress.AudioClock = decoupledClock;
-            hudOverlay.Progress.AllowSeeking = HitRenderer.HasReplayLoaded;
-            hudOverlay.Progress.OnSeek = pos => decoupledClock.Seek(pos);
-
-            hudOverlay.ModDisplay.Current.BindTo(Beatmap.Value.Mods);
-
-            //bind HitRenderer to ScoreProcessor and ourselves (for a pass situation)
-            HitRenderer.OnAllJudged += onCompletion;
-
-            //bind ScoreProcessor to ourselves (for a fail situation)
-            scoreProcessor.Failed += onFail;
-        }
-
-        public void Restart()
-        {
-            sampleRestart?.Play();
-            ValidForResume = false;
-            RestartRequested?.Invoke();
-            Exit();
-        }
-
-        private ScheduledDelegate onCompletionEvent;
-
-        private void onCompletion()
-        {
-            // Only show the completion screen if the player hasn't failed
-            if (scoreProcessor.HasFailed || onCompletionEvent != null)
-                return;
-
-            ValidForResume = false;
-
-            using (BeginDelayedSequence(1000))
-            {
-                onCompletionEvent = Schedule(delegate
-                {
-                    var score = new Score
-                    {
-                        Beatmap = Beatmap.Value.BeatmapInfo,
-                        Ruleset = ruleset
-                    };
-                    scoreProcessor.PopulateScore(score);
-                    score.User = HitRenderer.Replay?.User ?? (Game as OsuGame)?.API?.LocalUser?.Value;
-                    Push(new Results(score));
-                });
-            }
-        }
-
-        private void onFail()
-        {
-            decoupledClock.Stop();
-
-            HasFailed = true;
-            failOverlay.Retries = RestartCount;
-            failOverlay.Show();
-        }
-
-        protected override void OnEntering(Screen last)
-        {
-            base.OnEntering(last);
-
-            if (!loadedSuccessfully)
-                return;
-
-            (Background as BackgroundScreenBeatmap)?.BlurTo(Vector2.Zero, 1500, EasingTypes.OutQuint);
-            Background?.FadeTo(1 - (float)dimLevel, 1500, EasingTypes.OutQuint);
-
-            Content.Alpha = 0;
-
-            dimLevel.ValueChanged += newDim => Background?.FadeTo(1 - (float)newDim, 800);
-
-            Content.ScaleTo(0.7f);
-
-            using (Content.BeginDelayedSequence(250))
-                Content.FadeIn(250);
-
-            Content.ScaleTo(1, 750, EasingTypes.OutQuint);
-
-            using (BeginDelayedSequence(750))
-                Schedule(() =>
-                {
-                    if (!pauseContainer.IsPaused)
-                        decoupledClock.Start();
-                });
-
-            pauseContainer.Alpha = 0;
-            pauseContainer.FadeIn(750, EasingTypes.OutQuint);
-        }
-
-        protected override void OnSuspending(Screen next)
-        {
-            fadeOut();
-            base.OnSuspending(next);
-        }
-
-        protected override bool OnExiting(Screen next)
-        {
-            if (HasFailed || !ValidForResume || pauseContainer?.AllowExit != false || HitRenderer?.HasReplayLoaded != false)
-            {
-                fadeOut();
-                return base.OnExiting(next);
-            }
-
-            if (loadedSuccessfully)
-            {
-                pauseContainer.Pause();
-            }
-
-            return true;
-        }
-
-        private void fadeOut()
-        {
-            const float fade_out_duration = 250;
-
-            HitRenderer?.FadeOut(fade_out_duration);
-            Content.FadeOut(fade_out_duration);
-
-            hudOverlay?.ScaleTo(0.7f, fade_out_duration * 3, EasingTypes.In);
-
-            Background?.FadeTo(1f, fade_out_duration);
-        }
-
-        protected override bool OnWheel(InputState state) => mouseWheelDisabled.Value && !pauseContainer.IsPaused;
-    }
-}
+﻿// Copyright (c) 2007-2017 ppy Pty Ltd <contact@ppy.sh>.
+// Licensed under the MIT Licence - https://raw.githubusercontent.com/ppy/osu/master/LICENCE
+
+using OpenTK;
+using osu.Framework.Allocation;
+using osu.Framework.Audio;
+using osu.Framework.Audio.Track;
+using osu.Framework.Configuration;
+using osu.Framework.Graphics;
+using osu.Framework.Graphics.Containers;
+using osu.Framework.Input;
+using osu.Framework.Logging;
+using osu.Framework.Screens;
+using osu.Framework.Timing;
+using osu.Game.Configuration;
+using osu.Game.Database;
+using osu.Game.Rulesets;
+using osu.Game.Rulesets.UI;
+using osu.Game.Screens.Backgrounds;
+using System;
+using System.Linq;
+using osu.Framework.Threading;
+using osu.Game.Rulesets.Mods;
+using osu.Game.Rulesets.Scoring;
+using osu.Game.Screens.Ranking;
+using osu.Framework.Audio.Sample;
+
+namespace osu.Game.Screens.Play
+{
+    public class Player : OsuScreen
+    {
+        protected override BackgroundScreen CreateBackground() => new BackgroundScreenBeatmap(Beatmap);
+
+        internal override bool ShowOverlays => false;
+
+        internal override bool HasLocalCursorDisplayed => !pauseContainer.IsPaused && !HasFailed && HitRenderer.ProvidingUserCursor;
+
+        public Action RestartRequested;
+
+        internal override bool AllowBeatmapRulesetChange => false;
+
+        public bool HasFailed { get; private set; }
+
+        public int RestartCount;
+
+        private IAdjustableClock adjustableSourceClock;
+        private FramedOffsetClock offsetClock;
+        private DecoupleableInterpolatingFramedClock decoupledClock;
+
+        private PauseContainer pauseContainer;
+
+        private RulesetInfo ruleset;
+
+        private ScoreProcessor scoreProcessor;
+        protected HitRenderer HitRenderer;
+
+        #region User Settings
+
+        private Bindable<double> dimLevel;
+        private Bindable<bool> mouseWheelDisabled;
+        private Bindable<double> userAudioOffset;
+
+        private SampleChannel sampleRestart;
+
+        #endregion
+
+        private HUDOverlay hudOverlay;
+        private FailOverlay failOverlay;
+
+        private bool loadedSuccessfully => HitRenderer?.Objects.Any() == true;
+
+        [BackgroundDependencyLoader(permitNulls: true)]
+        private void load(AudioManager audio, BeatmapDatabase beatmaps, OsuConfigManager config, OsuGame osu)
+        {
+            dimLevel = config.GetBindable<double>(OsuSetting.DimLevel);
+            mouseWheelDisabled = config.GetBindable<bool>(OsuSetting.MouseDisableWheel);
+
+            sampleRestart = audio.Sample.Get(@"Gameplay/restart");
+
+            Ruleset rulesetInstance;
+
+            try
+            {
+                if (!Beatmap.Value.FullyLoaded)
+                    // we need to ensure extras like storyboards are loaded.
+                    Beatmap.Value = beatmaps.GetWorkingBeatmap(Beatmap.Value.BeatmapInfo, withStoryboard: true);
+
+                if (Beatmap.Value.Beatmap == null)
+                    throw new InvalidOperationException("Beatmap was not loaded");
+
+                ruleset = osu?.Ruleset.Value ?? Beatmap.Value.BeatmapInfo.Ruleset;
+                rulesetInstance = ruleset.CreateInstance();
+
+                try
+                {
+                    HitRenderer = rulesetInstance.CreateHitRendererWith(Beatmap, ruleset.ID == Beatmap.Value.BeatmapInfo.Ruleset.ID);
+                }
+                catch (BeatmapInvalidForRulesetException)
+                {
+                    // we may fail to create a HitRenderer if the beatmap cannot be loaded with the user's preferred ruleset
+                    // let's try again forcing the beatmap's ruleset.
+                    ruleset = Beatmap.Value.BeatmapInfo.Ruleset;
+                    rulesetInstance = ruleset.CreateInstance();
+                    HitRenderer = rulesetInstance.CreateHitRendererWith(Beatmap, true);
+                }
+
+                if (!HitRenderer.Objects.Any())
+                    throw new InvalidOperationException("Beatmap contains no hit objects!");
+            }
+            catch (Exception e)
+            {
+                Logger.Log($"Could not load this beatmap sucessfully ({e})!", LoggingTarget.Runtime, LogLevel.Error);
+
+                //couldn't load, hard abort!
+                Exit();
+                return;
+            }
+
+            adjustableSourceClock = (IAdjustableClock)Beatmap.Value.Track ?? new StopwatchClock();
+            decoupledClock = new DecoupleableInterpolatingFramedClock { IsCoupled = false };
+
+            var firstObjectTime = HitRenderer.Objects.First().StartTime;
+            decoupledClock.Seek(Math.Min(0, firstObjectTime - Math.Max(Beatmap.Value.Beatmap.ControlPointInfo.TimingPointAt(firstObjectTime).BeatLength * 4, Beatmap.Value.BeatmapInfo.AudioLeadIn)));
+            decoupledClock.ProcessFrame();
+
+            offsetClock = new FramedOffsetClock(decoupledClock);
+
+            userAudioOffset = config.GetBindable<double>(OsuSetting.AudioOffset);
+            userAudioOffset.ValueChanged += v => offsetClock.Offset = v;
+            userAudioOffset.TriggerChange();
+
+            Schedule(() =>
+            {
+                adjustableSourceClock.Reset();
+
+                foreach (var mod in Beatmap.Value.Mods.Value.OfType<IApplicableToClock>())
+                    mod.ApplyToClock(adjustableSourceClock);
+
+                decoupledClock.ChangeSource(adjustableSourceClock);
+            });
+
+            Children = new Drawable[]
+            {
+                pauseContainer = new PauseContainer
+                {
+                    AudioClock = decoupledClock,
+                    FramedClock = offsetClock,
+                    OnRetry = Restart,
+                    OnQuit = Exit,
+                    CheckCanPause = () => ValidForResume && !HasFailed && !HitRenderer.HasReplayLoaded,
+                    Retries = RestartCount,
+                    OnPause = () => {
+                        hudOverlay.KeyCounter.IsCounting = pauseContainer.IsPaused;
+                    },
+                    OnResume = () => {
+                        hudOverlay.KeyCounter.IsCounting = true;
+                    },
+                    Children = new Drawable[]
+                    {
+                        new SkipButton(firstObjectTime) { AudioClock = decoupledClock },
+                        new Container
+                        {
+                            RelativeSizeAxes = Axes.Both,
+                            Clock = offsetClock,
+                            Children = new Drawable[]
+                            {
+                                HitRenderer,
+                            }
+                        },
+                        hudOverlay = new HUDOverlay
+                        {
+                            Anchor = Anchor.Centre,
+                            Origin = Anchor.Centre
+                        },
+                    }
+                },
+                failOverlay = new FailOverlay
+                {
+                    OnRetry = Restart,
+                    OnQuit = Exit,
+                },
+                new HotkeyRetryOverlay
+                {
+                    Action = () => {
+                        //we want to hide the hitrenderer immediately (looks better).
+                        //we may be able to remove this once the mouse cursor trail is improved.
+                        HitRenderer?.Hide();
+                        Restart();
+                    },
+                }
+            };
+
+            scoreProcessor = HitRenderer.CreateScoreProcessor();
+
+            hudOverlay.KeyCounter.AddRange(rulesetInstance.CreateGameplayKeys());
+            hudOverlay.BindProcessor(scoreProcessor);
+            hudOverlay.BindHitRenderer(HitRenderer);
+
+            hudOverlay.Progress.Objects = HitRenderer.Objects;
+            hudOverlay.Progress.AudioClock = decoupledClock;
+            hudOverlay.Progress.AllowSeeking = HitRenderer.HasReplayLoaded;
+            hudOverlay.Progress.OnSeek = pos => decoupledClock.Seek(pos);
+
+            hudOverlay.ModDisplay.Current.BindTo(Beatmap.Value.Mods);
+
+            //bind HitRenderer to ScoreProcessor and ourselves (for a pass situation)
+            HitRenderer.OnAllJudged += onCompletion;
+
+            //bind ScoreProcessor to ourselves (for a fail situation)
+            scoreProcessor.Failed += onFail;
+        }
+
+        public void Restart()
+        {
+            sampleRestart?.Play();
+            ValidForResume = false;
+            RestartRequested?.Invoke();
+            Exit();
+        }
+
+        private ScheduledDelegate onCompletionEvent;
+
+        private void onCompletion()
+        {
+            // Only show the completion screen if the player hasn't failed
+            if (scoreProcessor.HasFailed || onCompletionEvent != null)
+                return;
+
+            ValidForResume = false;
+
+            using (BeginDelayedSequence(1000))
+            {
+                onCompletionEvent = Schedule(delegate
+                {
+                    var score = new Score
+                    {
+                        Beatmap = Beatmap.Value.BeatmapInfo,
+                        Ruleset = ruleset
+                    };
+                    scoreProcessor.PopulateScore(score);
+                    score.User = HitRenderer.Replay?.User ?? (Game as OsuGame)?.API?.LocalUser?.Value;
+                    Push(new Results(score));
+                });
+            }
+        }
+
+        private void onFail()
+        {
+            decoupledClock.Stop();
+
+            HasFailed = true;
+            failOverlay.Retries = RestartCount;
+            failOverlay.Show();
+        }
+
+        protected override void OnEntering(Screen last)
+        {
+            base.OnEntering(last);
+
+            if (!loadedSuccessfully)
+                return;
+
+            (Background as BackgroundScreenBeatmap)?.BlurTo(Vector2.Zero, 1500, EasingTypes.OutQuint);
+            Background?.FadeTo(1 - (float)dimLevel, 1500, EasingTypes.OutQuint);
+
+            Content.Alpha = 0;
+
+            dimLevel.ValueChanged += newDim => Background?.FadeTo(1 - (float)newDim, 800);
+
+            Content.ScaleTo(0.7f);
+
+            using (Content.BeginDelayedSequence(250))
+                Content.FadeIn(250);
+
+            Content.ScaleTo(1, 750, EasingTypes.OutQuint);
+
+            using (BeginDelayedSequence(750))
+                Schedule(() =>
+                {
+                    if (!pauseContainer.IsPaused)
+                        decoupledClock.Start();
+                });
+
+            pauseContainer.Alpha = 0;
+            pauseContainer.FadeIn(750, EasingTypes.OutQuint);
+        }
+
+        protected override void OnSuspending(Screen next)
+        {
+            fadeOut();
+            base.OnSuspending(next);
+        }
+
+        protected override bool OnExiting(Screen next)
+        {
+            if (HasFailed || !ValidForResume || pauseContainer?.AllowExit != false || HitRenderer?.HasReplayLoaded != false)
+            {
+                fadeOut();
+                return base.OnExiting(next);
+            }
+
+            if (loadedSuccessfully)
+            {
+                pauseContainer.Pause();
+            }
+
+            return true;
+        }
+
+        private void fadeOut()
+        {
+            const float fade_out_duration = 250;
+
+            HitRenderer?.FadeOut(fade_out_duration);
+            Content.FadeOut(fade_out_duration);
+
+            hudOverlay?.ScaleTo(0.7f, fade_out_duration * 3, EasingTypes.In);
+
+            Background?.FadeTo(1f, fade_out_duration);
+        }
+
+        protected override bool OnWheel(InputState state) => mouseWheelDisabled.Value && !pauseContainer.IsPaused;
+    }
+}