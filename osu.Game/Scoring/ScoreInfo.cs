--- conflicted
+++ resolved
@@ -32,14 +32,8 @@
         [Column(TypeName = "DECIMAL(1,4)")]
         public double Accuracy { get; set; }
 
-<<<<<<< HEAD
-        [JsonProperty("modifiedaccuracy")]
-        [Column(TypeName = "DECIMAL(1,4)")]
-        public double ModifiedAccuracy { get; set; }
-=======
         [JsonIgnore]
         public string DisplayAccuracy => Accuracy.FormatAccuracy();
->>>>>>> c3ef1d31
 
         [JsonProperty(@"pp")]
         public double? PP { get; set; }
