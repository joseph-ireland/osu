--- conflicted
+++ resolved
@@ -71,10 +71,6 @@
         {
             AddStep("load dummy beatmap", () => ResetPlayer(false, () => SelectedMods.Value = new[] { new OsuModNightcore() }));
             AddUntilStep("wait for current", () => loader.IsCurrentScreen());
-<<<<<<< HEAD
-            AddAssert("mod rate applied", () => MusicController.CurrentTrack.Rate != 1);
-=======
->>>>>>> 75db7625
             AddStep("exit loader", () => loader.Exit());
             AddUntilStep("wait for not current", () => !loader.IsCurrentScreen());
             AddAssert("player did not load", () => player == null);
