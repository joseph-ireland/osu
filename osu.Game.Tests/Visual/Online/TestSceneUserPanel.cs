// Copyright (c) ppy Pty Ltd <contact@ppy.sh>. Licensed under the MIT Licence.
// See the LICENCE file in the repository root for full licence text.

using System;
using System.Collections.Generic;
using NUnit.Framework;
using osu.Framework.Allocation;
using osu.Framework.Bindables;
using osu.Framework.Graphics;
using osu.Framework.Graphics.Containers;
using osu.Game.Rulesets;
using osu.Game.Users;
using osuTK;

namespace osu.Game.Tests.Visual.Online
{
    [TestFixture]
    public class TestSceneUserPanel : OsuTestScene
    {
<<<<<<< HEAD
        public override IReadOnlyList<Type> RequiredTypes => new[]
        {
            typeof(UserPanel),
            typeof(UserListPanel),
            typeof(UserGridPanel),
        };

        private readonly UserPanel peppy;
=======
        private readonly Bindable<UserActivity> activity = new Bindable<UserActivity>();
>>>>>>> 3f7e2e21

        private UserPanel peppy;

        [Resolved]
        private RulesetStore rulesetStore { get; set; }

        [SetUp]
        public void SetUp() => Schedule(() =>
        {
            UserPanel flyte;

            Child = new FillFlowContainer
            {
                Anchor = Anchor.Centre,
                Origin = Anchor.Centre,
                AutoSizeAxes = Axes.Y,
                RelativeSizeAxes = Axes.X,
                Spacing = new Vector2(10f),
                Children = new[]
                {
                    flyte = new UserGridPanel(new User
                    {
                        Username = @"flyte",
                        Id = 3103765,
                        Country = new Country { FlagName = @"JP" },
                        CoverUrl = @"https://osu.ppy.sh/images/headers/profile-covers/c6.jpg"
                    }) { Width = 300 },
                    peppy = new UserGridPanel(new User
                    {
                        Username = @"peppy",
                        Id = 2,
                        Country = new Country { FlagName = @"AU" },
                        CoverUrl = @"https://osu.ppy.sh/images/headers/profile-covers/c3.jpg",
                        IsSupporter = true,
                        SupportLevel = 3,
                    }) { Width = 300 },
                    new UserListPanel(new User
                    {
                        Username = @"Evast",
                        Id = 8195163,
                        Country = new Country { FlagName = @"BY" },
                        CoverUrl = @"https://assets.ppy.sh/user-profile-covers/8195163/4a8e2ad5a02a2642b631438cfa6c6bd7e2f9db289be881cb27df18331f64144c.jpeg",
                        IsOnline = false,
                        LastVisit = DateTimeOffset.Now
                    })
                },
            };

            flyte.Status.Value = new UserStatusOnline();
            peppy.Status.Value = null;
            peppy.Activity.BindTo(activity);
        });

        [Test]
        public void TestUserStatus()
        {
            AddStep("online", () => peppy.Status.Value = new UserStatusOnline());
            AddStep("do not disturb", () => peppy.Status.Value = new UserStatusDoNotDisturb());
            AddStep("offline", () => peppy.Status.Value = new UserStatusOffline());
            AddStep("null status", () => peppy.Status.Value = null);
        }

        [Test]
        public void TestUserActivity()
        {
            AddStep("set online status", () => peppy.Status.Value = new UserStatusOnline());

            AddStep("idle", () => activity.Value = null);
            AddStep("spectating", () => activity.Value = new UserActivity.Spectating());
            AddStep("solo (osu!)", () => activity.Value = soloGameStatusForRuleset(0));
            AddStep("solo (osu!taiko)", () => activity.Value = soloGameStatusForRuleset(1));
            AddStep("solo (osu!catch)", () => activity.Value = soloGameStatusForRuleset(2));
            AddStep("solo (osu!mania)", () => activity.Value = soloGameStatusForRuleset(3));
            AddStep("choosing", () => activity.Value = new UserActivity.ChoosingBeatmap());
            AddStep("editing", () => activity.Value = new UserActivity.Editing(null));
            AddStep("modding", () => activity.Value = new UserActivity.Modding());
        }

        private UserActivity soloGameStatusForRuleset(int rulesetId) => new UserActivity.SoloGame(null, rulesetStore.GetRuleset(rulesetId));
    }
}<|MERGE_RESOLUTION|>--- conflicted
+++ resolved
@@ -17,7 +17,6 @@
     [TestFixture]
     public class TestSceneUserPanel : OsuTestScene
     {
-<<<<<<< HEAD
         public override IReadOnlyList<Type> RequiredTypes => new[]
         {
             typeof(UserPanel),
@@ -25,12 +24,10 @@
             typeof(UserGridPanel),
         };
 
-        private readonly UserPanel peppy;
-=======
         private readonly Bindable<UserActivity> activity = new Bindable<UserActivity>();
->>>>>>> 3f7e2e21
 
-        private UserPanel peppy;
+        private UserGridPanel peppy;
+        private UserListPanel evast;
 
         [Resolved]
         private RulesetStore rulesetStore { get; set; }
@@ -38,7 +35,7 @@
         [SetUp]
         public void SetUp() => Schedule(() =>
         {
-            UserPanel flyte;
+            UserGridPanel flyte;
 
             Child = new FillFlowContainer
             {
@@ -47,7 +44,7 @@
                 AutoSizeAxes = Axes.Y,
                 RelativeSizeAxes = Axes.X,
                 Spacing = new Vector2(10f),
-                Children = new[]
+                Children = new Drawable[]
                 {
                     flyte = new UserGridPanel(new User
                     {
@@ -65,7 +62,7 @@
                         IsSupporter = true,
                         SupportLevel = 3,
                     }) { Width = 300 },
-                    new UserListPanel(new User
+                    evast = new UserListPanel(new User
                     {
                         Username = @"Evast",
                         Id = 8195163,
@@ -78,23 +75,27 @@
             };
 
             flyte.Status.Value = new UserStatusOnline();
+
             peppy.Status.Value = null;
             peppy.Activity.BindTo(activity);
+
+            evast.Status.Value = null;
+            evast.Activity.BindTo(activity);
         });
 
         [Test]
         public void TestUserStatus()
         {
-            AddStep("online", () => peppy.Status.Value = new UserStatusOnline());
-            AddStep("do not disturb", () => peppy.Status.Value = new UserStatusDoNotDisturb());
-            AddStep("offline", () => peppy.Status.Value = new UserStatusOffline());
-            AddStep("null status", () => peppy.Status.Value = null);
+            AddStep("online", () => peppy.Status.Value = evast.Status.Value = new UserStatusOnline());
+            AddStep("do not disturb", () => peppy.Status.Value = evast.Status.Value = new UserStatusDoNotDisturb());
+            AddStep("offline", () => peppy.Status.Value = evast.Status.Value = new UserStatusOffline());
+            AddStep("null status", () => peppy.Status.Value = evast.Status.Value = null);
         }
 
         [Test]
         public void TestUserActivity()
         {
-            AddStep("set online status", () => peppy.Status.Value = new UserStatusOnline());
+            AddStep("set online status", () => peppy.Status.Value = evast.Status.Value = new UserStatusOnline());
 
             AddStep("idle", () => activity.Value = null);
             AddStep("spectating", () => activity.Value = new UserActivity.Spectating());
