--- conflicted
+++ resolved
@@ -88,11 +88,7 @@
             return dependencies;
         }
 
-<<<<<<< HEAD
-        protected override Playfield CreatePlayfield() => new ManiaPlayfield(scrollingInfo.Direction, Beatmap.Stages)
-=======
-        protected sealed override Playfield CreatePlayfield() => new ManiaPlayfield(Beatmap.Stages)
->>>>>>> 2a6ebb1d
+        protected override Playfield CreatePlayfield() => new ManiaPlayfield(Beatmap.Stages)
         {
             Anchor = Anchor.Centre,
             Origin = Anchor.Centre,
