--- conflicted
+++ resolved
@@ -33,11 +33,10 @@
 
         public readonly Bindable<ManiaAction> Action = new Bindable<ManiaAction>();
 
-<<<<<<< HEAD
         private readonly ColumnBackground background;
-=======
+
         private readonly ColumnKeyArea keyArea;
->>>>>>> c85705e9
+
         private readonly ColumnHitObjectArea hitObjectArea;
 
         internal readonly Container TopLevelContainer;
@@ -134,11 +133,8 @@
 
                 accentColour = value;
 
-<<<<<<< HEAD
                 background.AccentColour = value;
-=======
                 keyArea.AccentColour = value;
->>>>>>> c85705e9
                 hitObjectArea.AccentColour = value;
             }
         }
