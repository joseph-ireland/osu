// Copyright (c) 2007-2018 ppy Pty Ltd <contact@ppy.sh>.
// Licensed under the MIT Licence - https://raw.githubusercontent.com/ppy/osu/master/LICENCE

using osu.Framework.Graphics.Cursor;
using osu.Game.Beatmaps;
using osu.Game.Rulesets.Edit;
using osu.Game.Rulesets.Osu.Objects;
using osu.Game.Rulesets.Osu.UI;
using osu.Game.Rulesets.UI;
using OpenTK;

namespace osu.Game.Rulesets.Osu.Edit
{
    public class OsuEditRulesetContainer : EditRulesetContainer<OsuHitObject>
    {
        public OsuEditRulesetContainer(Ruleset ruleset, WorkingBeatmap workingBeatmap)
            : base(ruleset, workingBeatmap)
        {
        }

<<<<<<< HEAD
        protected override RulesetContainer<OsuHitObject> CreateRulesetContainer(Ruleset ruleset, WorkingBeatmap workingBeatmap)
            => new RulesetContainer(ruleset, workingBeatmap);

        private new class RulesetContainer : OsuRulesetContainer
        {
            public RulesetContainer(Ruleset ruleset, WorkingBeatmap beatmap)
                : base(ruleset, beatmap)
            {
            }

            protected override Vector2 PlayfieldArea => Vector2.One;

            protected override CursorContainer CreateCursor() => null;
        }
=======
        protected override CursorContainer CreateCursor() => null;

        protected override Playfield CreatePlayfield() => new OsuPlayfield { Size = Vector2.One　};
>>>>>>> 33d4ec87
    }
}<|MERGE_RESOLUTION|>--- conflicted
+++ resolved
@@ -18,7 +18,6 @@
         {
         }
 
-<<<<<<< HEAD
         protected override RulesetContainer<OsuHitObject> CreateRulesetContainer(Ruleset ruleset, WorkingBeatmap workingBeatmap)
             => new RulesetContainer(ruleset, workingBeatmap);
 
@@ -29,14 +28,8 @@
             {
             }
 
-            protected override Vector2 PlayfieldArea => Vector2.One;
-
             protected override CursorContainer CreateCursor() => null;
         }
-=======
-        protected override CursorContainer CreateCursor() => null;
-
         protected override Playfield CreatePlayfield() => new OsuPlayfield { Size = Vector2.One　};
->>>>>>> 33d4ec87
     }
 }