// Copyright (c) ppy Pty Ltd <contact@ppy.sh>. Licensed under the MIT Licence.
// See the LICENCE file in the repository root for full licence text.

using System;
using System.Collections.Generic;
using System.Linq;
using osu.Game.Beatmaps;
using osu.Game.Rulesets.Difficulty;
using osu.Game.Rulesets.Mods;
using osu.Game.Rulesets.Osu.Mods;
using osu.Game.Rulesets.Osu.Objects;
using osu.Game.Rulesets.Scoring;
using osu.Game.Scoring;

namespace osu.Game.Rulesets.Osu.Difficulty
{
    public class OsuPerformanceCalculator : PerformanceCalculator
    {
        public new OsuDifficultyAttributes Attributes => (OsuDifficultyAttributes)base.Attributes;

        private readonly int countHitCircles;
        private readonly int beatmapMaxCombo;

        private Mod[] mods;

        private double accuracy;
        private int scoreMaxCombo;
        private int countGreat;
        private int countGood;
        private int countMeh;
        private int countMiss;

        public OsuPerformanceCalculator(Ruleset ruleset, WorkingBeatmap beatmap, ScoreInfo score)
            : base(ruleset, beatmap, score)
        {
            countHitCircles = Beatmap.HitObjects.Count(h => h is HitCircle);

            beatmapMaxCombo = Beatmap.HitObjects.Count;
            // Add the ticks + tail of the slider. 1 is subtracted because the "headcircle" would be counted twice (once for the slider itself in the line above)
            beatmapMaxCombo += Beatmap.HitObjects.OfType<Slider>().Sum(s => s.NestedHitObjects.Count - 1);
        }

        public override double Calculate(Dictionary<string, double> categoryRatings = null)
        {
            mods = Score.Mods;
            accuracy = Score.Accuracy;
            scoreMaxCombo = Score.MaxCombo;
            countGreat = Convert.ToInt32(Score.Statistics[HitResult.Great]);
            countGood = Convert.ToInt32(Score.Statistics[HitResult.Good]);
            countMeh = Convert.ToInt32(Score.Statistics[HitResult.Meh]);
            countMiss = Convert.ToInt32(Score.Statistics[HitResult.Miss]);

            // Don't count scores made with supposedly unranked mods
            if (mods.Any(m => !m.Ranked))
                return 0;

            // Custom multipliers for NoFail and SpunOut.
            double multiplier = 1.12f; // This is being adjusted to keep the final pp value scaled around what it used to be when changing things

            if (mods.Any(m => m is OsuModNoFail))
                multiplier *= 0.90f;

            if (mods.Any(m => m is OsuModSpunOut))
                multiplier *= 0.95f;

            double aimValue = computeAimValue();
            double speedValue = computeSpeedValue();
            double accuracyValue = computeAccuracyValue();
            double totalValue =
                Math.Pow(
                    Math.Pow(aimValue, 1.1f) +
                    Math.Pow(speedValue, 1.1f) +
                    Math.Pow(accuracyValue, 1.1f), 1.0f / 1.1f
                ) * multiplier;

            if (categoryRatings != null)
            {
                categoryRatings.Add("Aim", aimValue);
                categoryRatings.Add("Speed", speedValue);
                categoryRatings.Add("Accuracy", accuracyValue);
                categoryRatings.Add("OD", Attributes.OverallDifficulty);
                categoryRatings.Add("AR", Attributes.ApproachRate);
                categoryRatings.Add("Max Combo", beatmapMaxCombo);
            }

            return totalValue;
        }

        private double computeAimValue()
        {
            double rawAim = Attributes.AimStrain;

            if (mods.Any(m => m is OsuModTouchDevice))
                rawAim = Math.Pow(rawAim, 0.8);

            double aimValue = Math.Pow(5.0f * Math.Max(1.0f, rawAim / 0.0675f) - 4.0f, 3.0f) / 100000.0f;

<<<<<<< HEAD
=======
            // Longer maps are worth more
            double lengthBonus = 0.95f + 0.4f * Math.Min(1.0f, totalHits / 2000.0f) +
                                 (totalHits > 2000 ? Math.Log10(totalHits / 2000.0f) * 0.5f : 0.0f);

            aimValue *= lengthBonus;

>>>>>>> 7805b95a
            // Penalize misses exponentially. This mainly fixes tag4 maps and the likes until a per-hitobject solution is available
            aimValue *= Math.Pow(0.97f, countMiss);

            // Combo scaling
            if (beatmapMaxCombo > 0)
                aimValue *= Math.Min(Math.Pow(scoreMaxCombo, 0.8f) / Math.Pow(beatmapMaxCombo, 0.8f), 1.0f);

            double approachRateFactor = 1.0f;
            if (Attributes.ApproachRate > 10.33f)
                approachRateFactor += 0.3f * (Attributes.ApproachRate - 10.33f);
            else if (Attributes.ApproachRate < 8.0f)
            {
                approachRateFactor += 0.01f * (8.0f - Attributes.ApproachRate);
            }

            aimValue *= approachRateFactor;

            // We want to give more reward for lower AR when it comes to aim and HD. This nerfs high AR and buffs lower AR.
            if (mods.Any(h => h is OsuModHidden))
                aimValue *= 1.0f + 0.04f * (12.0f - Attributes.ApproachRate);

            if (mods.Any(h => h is OsuModFlashlight))
            {
                // Apply object-based bonus for flashlight.
                aimValue *= 1.0f + 0.35f * Math.Min(1.0f, totalHits / 200.0f) +
                            (totalHits > 200
                                ? 0.3f * Math.Min(1.0f, (totalHits - 200) / 300.0f) +
                                  (totalHits > 500 ? (totalHits - 500) / 1200.0f : 0.0f)
                                : 0.0f);
            }

            // Scale the aim value with accuracy _slightly_
            aimValue *= 0.5f + accuracy / 2.0f;
            // It is important to also consider accuracy difficulty when doing that
            aimValue *= 0.98f + Math.Pow(Attributes.OverallDifficulty, 2) / 2500;

            return aimValue;
        }

        private double computeSpeedValue()
        {
            double speedValue = Math.Pow(5.0f * Math.Max(1.0f, Attributes.SpeedStrain / 0.0675f) - 4.0f, 3.0f) / 100000.0f;

<<<<<<< HEAD
=======
            // Longer maps are worth more
            speedValue *= 0.95f + 0.4f * Math.Min(1.0f, totalHits / 2000.0f) +
                          (totalHits > 2000 ? Math.Log10(totalHits / 2000.0f) * 0.5f : 0.0f);

>>>>>>> 7805b95a
            // Penalize misses exponentially. This mainly fixes tag4 maps and the likes until a per-hitobject solution is available
            speedValue *= Math.Pow(0.97f, countMiss);

            // Combo scaling
            if (beatmapMaxCombo > 0)
                speedValue *= Math.Min(Math.Pow(scoreMaxCombo, 0.8f) / Math.Pow(beatmapMaxCombo, 0.8f), 1.0f);

            double approachRateFactor = 1.0f;
            if (Attributes.ApproachRate > 10.33f)
                approachRateFactor += 0.3f * (Attributes.ApproachRate - 10.33f);

            speedValue *= approachRateFactor;

            if (mods.Any(m => m is OsuModHidden))
                speedValue *= 1.0f + 0.04f * (12.0f - Attributes.ApproachRate);

            // Scale the speed value with accuracy _slightly_
            speedValue *= 0.02f + accuracy;
            // It is important to also consider accuracy difficulty when doing that
            speedValue *= 0.96f + Math.Pow(Attributes.OverallDifficulty, 2) / 1600;

            return speedValue;
        }

        private double computeAccuracyValue()
        {
            // This percentage only considers HitCircles of any value - in this part of the calculation we focus on hitting the timing hit window
            double betterAccuracyPercentage;
            int amountHitObjectsWithAccuracy = countHitCircles;

            if (amountHitObjectsWithAccuracy > 0)
                betterAccuracyPercentage = ((countGreat - (totalHits - amountHitObjectsWithAccuracy)) * 6 + countGood * 2 + countMeh) / (amountHitObjectsWithAccuracy * 6);
            else
                betterAccuracyPercentage = 0;

            // It is possible to reach a negative accuracy with this formula. Cap it at zero - zero points
            if (betterAccuracyPercentage < 0)
                betterAccuracyPercentage = 0;

            // Lots of arbitrary values from testing.
            // Considering to use derivation from perfect accuracy in a probabilistic manner - assume normal distribution
            double accuracyValue = Math.Pow(1.52163f, Attributes.OverallDifficulty) * Math.Pow(betterAccuracyPercentage, 24) * 2.83f;

            // Bonus for many hitcircles - it's harder to keep good accuracy up for longer
            accuracyValue *= Math.Min(1.15f, Math.Pow(amountHitObjectsWithAccuracy / 1000.0f, 0.3f));

            if (mods.Any(m => m is OsuModHidden))
                accuracyValue *= 1.08f;
            if (mods.Any(m => m is OsuModFlashlight))
                accuracyValue *= 1.02f;

            return accuracyValue;
        }

        private double totalHits => countGreat + countGood + countMeh + countMiss;
        private double totalSuccessfulHits => countGreat + countGood + countMeh;
    }
}<|MERGE_RESOLUTION|>--- conflicted
+++ resolved
@@ -95,15 +95,6 @@
 
             double aimValue = Math.Pow(5.0f * Math.Max(1.0f, rawAim / 0.0675f) - 4.0f, 3.0f) / 100000.0f;
 
-<<<<<<< HEAD
-=======
-            // Longer maps are worth more
-            double lengthBonus = 0.95f + 0.4f * Math.Min(1.0f, totalHits / 2000.0f) +
-                                 (totalHits > 2000 ? Math.Log10(totalHits / 2000.0f) * 0.5f : 0.0f);
-
-            aimValue *= lengthBonus;
-
->>>>>>> 7805b95a
             // Penalize misses exponentially. This mainly fixes tag4 maps and the likes until a per-hitobject solution is available
             aimValue *= Math.Pow(0.97f, countMiss);
 
@@ -147,13 +138,6 @@
         {
             double speedValue = Math.Pow(5.0f * Math.Max(1.0f, Attributes.SpeedStrain / 0.0675f) - 4.0f, 3.0f) / 100000.0f;
 
-<<<<<<< HEAD
-=======
-            // Longer maps are worth more
-            speedValue *= 0.95f + 0.4f * Math.Min(1.0f, totalHits / 2000.0f) +
-                          (totalHits > 2000 ? Math.Log10(totalHits / 2000.0f) * 0.5f : 0.0f);
-
->>>>>>> 7805b95a
             // Penalize misses exponentially. This mainly fixes tag4 maps and the likes until a per-hitobject solution is available
             speedValue *= Math.Pow(0.97f, countMiss);
 
