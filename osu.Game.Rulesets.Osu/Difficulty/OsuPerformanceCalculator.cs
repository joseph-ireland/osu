--- conflicted
+++ resolved
@@ -73,18 +73,13 @@
                 return 0;
 
             // Custom multipliers for NoFail and SpunOut.
-<<<<<<< HEAD
             double multiplier = 2.14; // This is being adjusted to keep the final pp value scaled around what it used to be when changing things
-=======
-            double multiplier = 1.12; // This is being adjusted to keep the final pp value scaled around what it used to be when changing things
->>>>>>> c3ef1d31
 
             if (mods.Any(m => m is OsuModNoFail))
                 multiplier *= 0.90;
 
             if (mods.Any(m => m is OsuModSpunOut))
                 multiplier *= 0.95;
-<<<<<<< HEAD
 
             // guess the number of misses + slider breaks from combo
             double comboBasedMissCount;
@@ -104,23 +99,12 @@
                     comboBasedMissCount = Math.Pow((beatmapMaxCombo - scoreMaxCombo) / (0.1 * countSliders), 3);
             }
             effectiveMissCount = Math.Max(countMiss, comboBasedMissCount);
-=======
->>>>>>> c3ef1d31
 
             double aimValue = computeAimValue();
             double tapValue = computeTapValue();
             double accuracyValue = computeAccuracyValue();
-<<<<<<< HEAD
 
             double totalValue = Mean.PowerMean(new double[] { aimValue, tapValue, accuracyValue }, totalValueExponent) * multiplier;
-=======
-            double totalValue =
-                Math.Pow(
-                    Math.Pow(aimValue, 1.1) +
-                    Math.Pow(speedValue, 1.1) +
-                    Math.Pow(accuracyValue, 1.1), 1.0 / 1.1
-                ) * multiplier;
->>>>>>> c3ef1d31
 
             if (categoryRatings != null)
             {
@@ -140,24 +124,15 @@
             if (Beatmap.HitObjects.Count <= 1)
                 return 0;
 
-<<<<<<< HEAD
 
             // Get player's throughput according to combo
             int comboTPCount = Attributes.ComboTPs.Length;
             var comboPercentages = Generate.LinearSpaced(comboTPCount, 1.0 / comboTPCount, 1);
-=======
-            double aimValue = Math.Pow(5.0 * Math.Max(1.0, rawAim / 0.0675) - 4.0, 3.0) / 100000.0;
-
-            // Longer maps are worth more
-            double lengthBonus = 0.95 + 0.4 * Math.Min(1.0, totalHits / 2000.0) +
-                                 (totalHits > 2000 ? Math.Log10(totalHits / 2000.0) * 0.5 : 0.0);
->>>>>>> c3ef1d31
 
             double scoreComboPercentage = ((double)scoreMaxCombo) / beatmapMaxCombo;
             double comboTP = LinearSpline.InterpolateSorted(comboPercentages, Attributes.ComboTPs)
                              .Interpolate(scoreComboPercentage);
 
-<<<<<<< HEAD
 
             // Get player's throughput according to miss count
             double missTP = LinearSpline.InterpolateSorted(Attributes.MissCounts, Attributes.MissTPs)
@@ -179,22 +154,6 @@
                     hiddenFactor = 1 + (1 - Math.Pow(Math.Sin((Attributes.ApproachRate - 9.75) * Math.PI / 2), 2)) * (hiddenFactor - 1);
 
                 tp *= hiddenFactor;
-=======
-            // Penalize misses exponentially. This mainly fixes tag4 maps and the likes until a per-hitobject solution is available
-            aimValue *= Math.Pow(0.97, countMiss);
-
-            // Combo scaling
-            if (beatmapMaxCombo > 0)
-                aimValue *= Math.Min(Math.Pow(scoreMaxCombo, 0.8) / Math.Pow(beatmapMaxCombo, 0.8), 1.0);
-
-            double approachRateFactor = 1.0;
-
-            if (Attributes.ApproachRate > 10.33)
-                approachRateFactor += 0.3 * (Attributes.ApproachRate - 10.33);
-            else if (Attributes.ApproachRate < 8.0)
-            {
-                approachRateFactor += 0.01 * (8.0 - Attributes.ApproachRate);
->>>>>>> c3ef1d31
             }
                 
 
@@ -231,12 +190,6 @@
 
             aimValue *= approachRateFactor;
 
-<<<<<<< HEAD
-=======
-            // We want to give more reward for lower AR when it comes to aim and HD. This nerfs high AR and buffs lower AR.
-            if (mods.Any(h => h is OsuModHidden))
-                aimValue *= 1.0 + 0.04 * (12.0 - Attributes.ApproachRate);
->>>>>>> c3ef1d31
 
             if (mods.Any(h => h is OsuModFlashlight))
             {
@@ -244,7 +197,6 @@
                 aimValue *= 1.0 + 0.35 * Math.Min(1.0, totalHits / 200.0) +
                             (totalHits > 200
                                 ? 0.3 * Math.Min(1.0, (totalHits - 200) / 300.0) +
-<<<<<<< HEAD
                                   (totalHits > 500 ? (totalHits - 500) / 2000.0 : 0.0)
                                 : 0.0);
             }
@@ -253,23 +205,12 @@
             double accLeniency = greatWindow * Attributes.AimDiff / 300;
             double accPenalty = (0.09 / (accuracy - 1.3) + 0.3) * (accLeniency + 1.5);
             aimValue *= Math.Exp(-accPenalty);
-=======
-                                  (totalHits > 500 ? (totalHits - 500) / 1200.0 : 0.0)
-                                : 0.0);
-            }
-
-            // Scale the aim value with accuracy _slightly_
-            aimValue *= 0.5 + accuracy / 2.0;
-            // It is important to also consider accuracy difficulty when doing that
-            aimValue *= 0.98 + Math.Pow(Attributes.OverallDifficulty, 2) / 2500;
->>>>>>> c3ef1d31
 
             return aimValue;
         }
 
         private double computeTapValue()
         {
-<<<<<<< HEAD
             if (Beatmap.HitObjects.Count <= 1)
                 return 0;
 
@@ -283,31 +224,12 @@
             double accOnStreamsPositive = Math.Exp(accOnStreams - 1);
 
             double urOnStreams = 10 * greatWindow / (Math.Sqrt(2) * SpecialFunctions.ErfInv(accOnStreamsPositive));
-=======
-            double speedValue = Math.Pow(5.0 * Math.Max(1.0, Attributes.SpeedStrain / 0.0675) - 4.0, 3.0) / 100000.0;
-
-            // Longer maps are worth more
-            speedValue *= 0.95 + 0.4 * Math.Min(1.0, totalHits / 2000.0) +
-                          (totalHits > 2000 ? Math.Log10(totalHits / 2000.0) * 0.5 : 0.0);
-
-            // Penalize misses exponentially. This mainly fixes tag4 maps and the likes until a per-hitobject solution is available
-            speedValue *= Math.Pow(0.97, countMiss);
-
-            // Combo scaling
-            if (beatmapMaxCombo > 0)
-                speedValue *= Math.Min(Math.Pow(scoreMaxCombo, 0.8) / Math.Pow(beatmapMaxCombo, 0.8), 1.0);
-
-            double approachRateFactor = 1.0;
-            if (Attributes.ApproachRate > 10.33)
-                approachRateFactor += 0.3 * (Attributes.ApproachRate - 10.33);
->>>>>>> c3ef1d31
 
             double mashLevel = SpecialFunctions.Logistic(((urOnStreams * Attributes.TapDiff) - 4000) / 1000);
             
             double tapSkill = LinearSpline.InterpolateSorted(Attributes.MashLevels, Attributes.TapSkills)
                               .Interpolate(mashLevel);
 
-<<<<<<< HEAD
             double tapValue = tapSkillToPP(tapSkill);
 
             // Buff very high acc on streams
@@ -327,15 +249,6 @@
             double ar11lengthBuff = 0.8 * (SpecialFunctions.Logistic(totalHits / 500) - 0.5);
             if (Attributes.ApproachRate > 10.33)
                 approachRateFactor += ar11lengthBuff * (Attributes.ApproachRate - 10.33) / 0.67;
-=======
-            if (mods.Any(m => m is OsuModHidden))
-                speedValue *= 1.0 + 0.04 * (12.0 - Attributes.ApproachRate);
-
-            // Scale the speed value with accuracy _slightly_
-            speedValue *= 0.02 + accuracy;
-            // It is important to also consider accuracy difficulty when doing that
-            speedValue *= 0.96 + Math.Pow(Attributes.OverallDifficulty, 2) / 1600;
->>>>>>> c3ef1d31
 
             tapValue *= approachRateFactor;
 
@@ -356,7 +269,6 @@
             // preserving the value when accOnCircles is close to 1
             double accOnCirclesPositive = Math.Exp(accOnCircles - 1);
 
-<<<<<<< HEAD
             // add 20 to greatWindow to nerf high OD
             double deviationOnCircles = (greatWindow + 20) / (Math.Sqrt(2) * SpecialFunctions.ErfInv(accOnCirclesPositive));
             double accuracyValue = Math.Pow(deviationOnCircles, -2.2) * Math.Pow(fingerControlDiff, 0.5) * 46000;
@@ -367,14 +279,6 @@
             // nerf short maps
             double lengthFactor = SpecialFunctions.Logistic(Attributes.Length / 60.0);
             accuracyValue *= lengthFactor;
-=======
-            // Lots of arbitrary values from testing.
-            // Considering to use derivation from perfect accuracy in a probabilistic manner - assume normal distribution
-            double accuracyValue = Math.Pow(1.52163, Attributes.OverallDifficulty) * Math.Pow(betterAccuracyPercentage, 24) * 2.83;
-
-            // Bonus for many hitcircles - it's harder to keep good accuracy up for longer
-            accuracyValue *= Math.Min(1.15, Math.Pow(amountHitObjectsWithAccuracy / 1000.0, 0.3));
->>>>>>> c3ef1d31
 
             if (mods.Any(m => m is OsuModHidden))
                 accuracyValue *= 1.08;
