﻿// Copyright (c) ppy Pty Ltd <contact@ppy.sh>. Licensed under the MIT Licence.
// See the LICENCE file in the repository root for full licence text.

// If OSU_SKILL_STRAIN_AFTER_NOTE defined, a note's duration is the time between current note and next note,
// If commented, it's the duration between previous and current.

#define OSU_SKILL_STRAIN_AFTER_NOTE

using System;
using System.Collections.Generic;
using System.Linq;
using osu.Game.Rulesets.Difficulty.Preprocessing;
using osu.Game.Rulesets.Difficulty.Skills;
using osu.Game.Rulesets.Difficulty.Utils;

namespace osu.Game.Rulesets.Osu.Difficulty.Skills
{
    /// <summary>
    /// Used to processes strain values of <see cref="DifficultyHitObject"/>s, keep track of strain levels caused by the processed objects
    /// and to calculate a final difficulty value representing the difficulty of hitting all the processed objects.
    /// </summary>
    public abstract class OsuSkill : Skill
    {
        /// <summary>
        /// Strain time is assigned to a note for the minimum of it's duration and this value.
        /// </summary>
        protected virtual double MaxStrainTime => 200;

        /// <summary>
        /// Star multiplier from legacy difficulty calc
        /// </summary>
        private const double difficulty_multiplier = 0.0675;

        /// <summary>
        /// Repeating a section multiplies difficulty by this factor
        /// </summary>
        protected virtual double StarMultiplierPerRepeat => 1.06769273731;

        private double starBonusK => 1 / Math.Log(StarMultiplierPerRepeat, 2);

        /// <summary>
        /// Constant difficulty sections of this length match old difficulty values.
        /// </summary>
        protected virtual double StarBonusBaseTime => (8.0 * 1000.0);

        /// <summary>
        /// Final star rating is player skill level who can FC the map once per this amount of time (in ms).
        /// </summary>
        private const double target_fc_time = 4 * 60 * 60 * 1000;

        /// <summary>
        /// Minimum precision for time spent for a player to full combo the map, though typically will be around 5x more precise.
        /// </summary>
        private const double target_fc_precision = 0.05; // current setting of 0.05 usually takes 2 iterations, gives around 4dp for star ratings

        /// <summary>
        /// Maps with this expected length will match legacy difficulty values.
        /// </summary>
        private const double target_fc_base_time = 30 * 1000;

        /// <summary>
        /// Multiplier used to preserve star rating for maps with length <see cref="target_fc_base_time"/>
        /// </summary>
        private double targetFcDifficultyMultiplier => 1 / skillLevel(target_fc_base_time / target_fc_time, 1);

        /// <summary>
        /// Size of lists used to interpolate combo difficulty value and miss count difficulty value for performance calculations.
        /// </summary>
        private const int difficulty_count = 20;

        private double currentStrain = 1; // We keep track of the strain level at all times throughout the beatmap.

        private readonly List<double> powDifficulties = new List<double>(); // list of difficulty^k for each note
        private readonly List<double> timestamps = new List<double>(); // list of timestamps for each note
        private double fcProb;
        private bool lastScaled;

        public const double MISS_STAR_RATING_INCREMENT = 0.1;
        public IList<double> MissCounts { get; private set; }
        public IList<double> ComboStarRatings { get; private set; }

        public IList<double> Timestamps => timestamps;

        public IEnumerable<double> HitObjectStars() => powDifficulties.Select(d => difficultyToStars(Math.Pow(d, 1.0 / starBonusK)));

        public IEnumerable<double> CumulativeHitObjectStars()
        {
            double total = 0;

            // Difficulty calculated according to probability of FC
            // iterate backwards to calculate probs of FCing the remainder of map from a given point
            foreach (double d in powDifficulties)
            {
                total += d;
                yield return difficultyToStars(Math.Pow(total, 1.0 / starBonusK));
            }
        }

        /// <summary>
        /// Process a <see cref="DifficultyHitObject"/> and update current strain values.
        /// Also calculates hit probability function for this note and adds to list
        /// </summary>
        public override void Process(DifficultyHitObject current)
        {
            currentStrain *= strainDecay(current.DeltaTime);
            currentStrain += StrainValueOf(current) * SkillMultiplier;

            const double legacy_scaling_factor = 10;
            double stars = Math.Sqrt(currentStrain * legacy_scaling_factor) * difficulty_multiplier;

#if OSU_SKILL_STRAIN_AFTER_NOTE
            scaleLastHitObject(current.DeltaTime);
#endif

            double powDifficulty = Math.Pow(stars, starBonusK);

            // add zero difficulty notes corresponding to slider ticks/slider ends so combo is reflected properly
            // (slider difficulty is currently handled in the following note)
            int extraNestedCount = current.BaseObject.NestedHitObjects.Count - 1;

            for (int i = 0; i < extraNestedCount; ++i)
            {
                powDifficulties.Add(0);
                timestamps.Add(current.StartTime);
            }

            powDifficulties.Add(powDifficulty);
            timestamps.Add(current.StartTime);

#if !OSU_SKILL_STRAIN_AFTER_NOTE
            scaleLastHitObject(current.DeltaTime);
#endif

            Previous.Push(current);
        }

        /// <summary>
        /// Apply note duration scaling to the last hit object
        /// </summary>
        private void scaleLastHitObject(double t = double.PositiveInfinity)
        {
            if (powDifficulties.Count != 0)
                powDifficulties[powDifficulties.Count - 1] *= Math.Min(t, MaxStrainTime) / StarBonusBaseTime;
        }

        /// <summary>
        /// Perform difficulty calculations
        /// </summary>
        public override void Calculate()
        {
#if OSU_SKILL_STRAIN_AFTER_NOTE
            if (!lastScaled)
            {
                scaleLastHitObject();
                lastScaled = true;
            }
#endif

            // difficulty to FC the remainder of the map from every position, used later to calculate expected map length.
            var difficultyPartialSums = new double[powDifficulties.Count];

            double total = 0;

            // Difficulty calculated according to probability of FC
            // iterate backwards to calculate probs of FCing the remainder of map from a given point
            for (int i = powDifficulties.Count - 1; i >= 0; --i)
            {
                total += powDifficulties[i];
                difficultyPartialSums[i] = total;
            }

            //double difficulty = Math.Log(total) / starBonusK;

            calculateSkillToFcSubsets(difficultyPartialSums);

            for (int i = 0; i < ComboStarRatings.Count; i++)
            {
                ComboStarRatings[i] = difficultyToStars(ComboStarRatings[i]);
            }

            calculateMissStarRating();
        }

        private double strainDecay(double ms) => Math.Pow(StrainDecayBase, ms / 1000);

        /// <summary>
        /// Get skill to fc easiest section with e.g. 5% combo, 10%, 15%, ... 100% combo.
        /// </summary>
        private void calculateSkillToFcSubsets(double[] difficultyPartialSums)
        {
            ComboStarRatings = new double[difficulty_count];

            for (int i = 1; i <= difficulty_count; ++i)
            {
                // getting lowest difficulty for a combo with this many hit objects
                int count = difficultyPartialSums.Length * i / difficulty_count;

                ComboStarRatings[i - 1] = double.PositiveInfinity;

                for (int j = 0; j <= difficulty_count - i; ++j)
                {
                    // checking this start point to see if it's easiest
                    int start = difficultyPartialSums.Length * j / difficulty_count;

                    // difficulty for the rest of the map after the combo we're considering
                    double remainder = (start + count < difficultyPartialSums.Length) ? difficultyPartialSums[start + count] : 0;

                    ComboStarRatings[i - 1] = Math.Min(ComboStarRatings[i - 1], getSkillToFcInTargetTime(difficultyPartialSums, start, count, remainder));
                }
            }
        }

        /// <summary>
        /// Calculates skill required to Full Combo the given section of a map in target_fc_time.
        /// </summary>
        private double getSkillToFcInTargetTime(double[] difficultyPartialSums, int first, int count, double remainder)
        {
            int last = first + count - 1;

            if (Math.Abs(difficultyPartialSums[first] - remainder) <= 1e-10)
            {
                // remainder is the powDifficulty of the rest of the map after "last"
                // if first and remainder are equal, the section has no notes, so return zero stars
                return 0;
            }

            double difficulty = Math.Pow(difficultyPartialSums[first] - remainder, 1 / starBonusK);

            // hard to calculate skill directly so approximate and iteratively improve. Normally gets to within 1% in 2 iterations

            // initial guess of average play length
            double averageLength = (timestamps[last] - timestamps[first]) * 0.3;

            // fcProb being a member variable is horrible. Want to use fcProb for whole map in miss SR calc
            // the last time this function is called happens to be for the whole map
            fcProb = averageLength / target_fc_time;

            // map is super long, these calculations might not even make sense, return skill level to pass with 50% probability
            if (fcProb > 0.9)
            {
                fcProb = 0.5;
                return skillLevel(0.5, difficulty) * targetFcDifficultyMultiplier;
            }

            double skill = skillLevel(fcProb, difficulty);

            const int max_iterations = 5;

            for (int i = 0; i < max_iterations; ++i)
            {
                // use estimate for improved average length calculation
                double expectedTimeBeforeFc = getExpectedTimePlayedBeforeFc(skill, difficultyPartialSums, first, count, remainder);

                // x ms per fc, fc with probability p per attempt, so on average x*p ms per attempt
                averageLength = expectedTimeBeforeFc * passProbability(skill, difficulty);
                fcProb = averageLength / target_fc_time;

                // map too long
                if (fcProb > 0.9)
                {
                    fcProb = 0.5;
                    return skillLevel(0.5, difficulty) * targetFcDifficultyMultiplier;
                }

                skill = skillLevel(fcProb, difficulty);

                if (Math.Abs(expectedTimeBeforeFc - target_fc_time) / target_fc_time < target_fc_precision)
                {
                    // enough precision already
                    break;
                }
            }

            if (fcProb > 0.5)
            {
                // map is very long, return skill level to pass with 50% probability
                fcProb = 0.5;
                return skillLevel(0.5, difficulty) * targetFcDifficultyMultiplier;
            }

            return skill * targetFcDifficultyMultiplier;
        }

        /// <summary>
        /// Calculate the average time a player with the given skill will take to Full Combo the given section of a map.
        /// </summary>
        private double getExpectedTimePlayedBeforeFc(double skill, double[] difficultyPartialSums, int first, int count, double remainder = 0)
        {
            int last = first + count - 1;

            // note: calculating this separately for each skill isn't really correct, maybe fix in future

            double length = 0;
            double lastTime = timestamps[first] - MaxStrainTime;
            double powSkill = Math.Pow(skill, -starBonusK);

            for (int i = first; i <= last; ++i)
            {
                if (i < last)
                {
                    // no need for millisecond precision, 1s fine
                    if ((timestamps[i + 1] - lastTime) < 1000)
                        continue;
                }

                double deltaT = timestamps[i] - lastTime;

                // We need to play this note again every time we fail after it until we pass the remainder of the map
                // If we fail before, we don't play it

                // difficultyPartialSums is a list of d^k for each note where d is the difficulty to pass the remainder of the map
                double probabilityOfPassingRemainderOfMap = passProbFromPow(powSkill, difficultyPartialSums[i] - remainder);
                double expectedNotePlaysBeforeFc = 1 / probabilityOfPassingRemainderOfMap;
                length += expectedNotePlaysBeforeFc * (deltaT);
                lastTime = timestamps[i];
            }

            return length;
        }

        /// <summary>
        /// The probability a player of the given skill passes a map of the given difficulty
        /// </summary>
        private double passProbability(double skill, double difficulty) => Math.Exp(-Math.Pow(skill / difficulty, -starBonusK));

        /// <summary>
        /// The probability a player of the given skill passes a map of the given difficulty. Unlike passProbability, this gives an exponential relationship with skill and difficulty.
        /// </summary>
        private double passProbFromPow(double powSkill, double powDifficulty) => Math.Exp(-powSkill * powDifficulty);

        /// <summary>
        /// Player skill level that passes a map of the given difficulty with the given probability
        /// </summary>
        private double skillLevel(double probability, double difficulty) => difficulty * Math.Pow(-Math.Log(probability), -1 / starBonusK);

        /// <summary>
        /// Convert star rating (calculated from strain) to "difficulty" in the probability formula.
        /// </summary>
        private double starsToDifficulty(double val)
        {
            return val;
        }

        /// <summary>
        /// Convert "difficulty" in the probability formula to star rating (calculated from strain).
        /// </summary>
        private double difficultyToStars(double val)
        {
            return val;
        }

        /// <summary>
        /// Calculate miss count for a list of star ratings (used to evaluate miss count of plays).
        /// </summary>
        private void calculateMissStarRating()
        {
            MissCounts = new double[difficulty_count];

            double stars = ComboStarRatings.Last();

            for (int i = 0; i < difficulty_count; ++i)
            {
                double missStars = stars - (i + 1) * MISS_STAR_RATING_INCREMENT;

                // skill is the same skill who can FC a missStars map with same length as this one in 4 hours
                double skill = starsToDifficulty(missStars) / targetFcDifficultyMultiplier;

                double[] missProbs = getMissProbabilities(skill);

                MissCounts[i] = getMissCount(fcProb, missProbs);
            }
        }

        /// <summary>
        /// Calculate the probability of missing each note given a skill level.
        /// </summary>
        private double[] getMissProbabilities(double skill)
        {
            // slider breaks should be a miss :(

            var result = new double[powDifficulties.Count];

            double powSkill = Math.Pow(skill, -starBonusK);

            for (int i = 0; i < powDifficulties.Count; ++i)
            {
                result[i] = 1 - passProbFromPow(powSkill, powDifficulties[i]);
            }

            return result;
        }

<<<<<<< HEAD
        private List<double> printMissDistribution(double[] missProbabilities)
        {
            var distribution = new PoissionBinomial(missProbabilities);
            var result = new List<double>();
            int missCount = 0;

            while (missCount < 10000)
            {
                double p = distribution.Cdf(missCount);
                result.Add(p);

                if (p > 0.99)
                {
                    break;
                }

                ++missCount;
            }

            return result;
        }

        // find first miss count achievable with at least probability p
=======
        /// <summary>
        /// Find first miss count achievable with at least probability p
        /// </summary>
>>>>>>> 6c00e202
        private int getMissCount(double p, double[] missProbabilities)
        {
            var distribution = new PoissonBinomial(missProbabilities);

            int missCount = 0;

            while (missCount < 10000)
            {
                if (distribution.Cdf(missCount) > p)
                {
                    return missCount;
                }

                ++missCount;
            }

            return 10000;
        }
    }
}<|MERGE_RESOLUTION|>--- conflicted
+++ resolved
@@ -390,35 +390,9 @@
             return result;
         }
 
-<<<<<<< HEAD
-        private List<double> printMissDistribution(double[] missProbabilities)
-        {
-            var distribution = new PoissionBinomial(missProbabilities);
-            var result = new List<double>();
-            int missCount = 0;
-
-            while (missCount < 10000)
-            {
-                double p = distribution.Cdf(missCount);
-                result.Add(p);
-
-                if (p > 0.99)
-                {
-                    break;
-                }
-
-                ++missCount;
-            }
-
-            return result;
-        }
-
-        // find first miss count achievable with at least probability p
-=======
         /// <summary>
         /// Find first miss count achievable with at least probability p
         /// </summary>
->>>>>>> 6c00e202
         private int getMissCount(double p, double[] missProbabilities)
         {
             var distribution = new PoissonBinomial(missProbabilities);
