--- conflicted
+++ resolved
@@ -1,18 +1,8 @@
-<<<<<<< HEAD
 ﻿<Project Sdk="Microsoft.NET.Sdk">
   <Import Project="..\osu.Game.props" />
   <Import Project="..\OpenTK.props" />
   <PropertyGroup Label="Project">
     <TargetFramework>netstandard2.0</TargetFramework>
-=======
-﻿<?xml version="1.0" encoding="utf-8"?>
-<Project ToolsVersion="14.0" DefaultTargets="Build" xmlns="http://schemas.microsoft.com/developer/msbuild/2003">
-  <Import Project="..\osu.Game.props" />
-  <PropertyGroup>
-    <Configuration Condition=" '$(Configuration)' == '' ">Debug</Configuration>
-    <Platform Condition=" '$(Platform)' == '' ">AnyCPU</Platform>
-    <ProjectGuid>{C92A607B-1FDD-4954-9F92-03FF547D9080}</ProjectGuid>
->>>>>>> 442b234a
     <OutputType>Library</OutputType>
     <PlatformTarget>AnyCPU</PlatformTarget>
     <AllowUnsafeBlocks>true</AllowUnsafeBlocks>
@@ -23,106 +13,9 @@
     <Description>click the circles. to the beat.</Description>
     <Product>osu.Game.Rulesets.Osu</Product>
   </PropertyGroup>
-<<<<<<< HEAD
   <ItemGroup Label="Project References">
     <ProjectReference Include="..\osu-framework\osu.Framework\osu.Framework.csproj" />
     <ProjectReference Include="..\osu.Game\osu.Game.csproj" />
-=======
-  <PropertyGroup Condition=" '$(Configuration)|$(Platform)' == 'Debug|AnyCPU' ">
-    <DebugSymbols>true</DebugSymbols>
-    <DebugType>full</DebugType>
-    <Optimize>false</Optimize>
-    <OutputPath>bin\Debug\</OutputPath>
-    <DefineConstants>DEBUG;TRACE</DefineConstants>
-    <ErrorReport>prompt</ErrorReport>
-    <WarningLevel>4</WarningLevel>
-    <TreatWarningsAsErrors>false</TreatWarningsAsErrors>
-  </PropertyGroup>
-  <PropertyGroup Condition=" '$(Configuration)|$(Platform)' == 'Release|AnyCPU' ">
-    <DebugType>pdbonly</DebugType>
-    <Optimize>true</Optimize>
-    <OutputPath>bin\Release\</OutputPath>
-    <DefineConstants>TRACE</DefineConstants>
-    <ErrorReport>prompt</ErrorReport>
-    <WarningLevel>4</WarningLevel>
-    <TreatWarningsAsErrors>false</TreatWarningsAsErrors>
-  </PropertyGroup>
-  <ItemGroup>
-    <Reference Include="nunit.framework, Version=3.8.1.0, Culture=neutral, PublicKeyToken=2638cd05610744eb, processorArchitecture=MSIL">
-      <HintPath>$(SolutionDir)\packages\NUnit.3.8.1\lib\net45\nunit.framework.dll</HintPath>
-      <Private>True</Private>
-    </Reference>
-    <Reference Include="OpenTK, Version=3.0.0.0, Culture=neutral, PublicKeyToken=bad199fe84eb3df4, processorArchitecture=MSIL">
-      <HintPath>$(SolutionDir)\packages\OpenTK.3.0.0-git00009\lib\net20\OpenTK.dll</HintPath>
-      <Private>True</Private>
-    </Reference>
-    <Reference Include="System" />
-    <Reference Include="System.Core" />
-    <Reference Include="System.Drawing" />
-  </ItemGroup>
-  <ItemGroup>
-    <Compile Include="Beatmaps\OsuBeatmapConverter.cs" />
-    <Compile Include="Beatmaps\OsuBeatmapProcessor.cs" />
-    <Compile Include="Objects\Drawables\DrawableOsuHitObject.cs" />
-    <Compile Include="Objects\Drawables\Connections\ConnectionRenderer.cs" />
-    <Compile Include="Objects\Drawables\Connections\FollowPointRenderer.cs" />
-    <Compile Include="Judgements\OsuJudgement.cs" />
-    <Compile Include="Objects\Drawables\DrawableRepeatPoint.cs" />
-    <Compile Include="Objects\Drawables\Pieces\ApproachCircle.cs" />
-    <Compile Include="Objects\Drawables\Pieces\SpinnerBackground.cs" />
-    <Compile Include="Objects\Drawables\Pieces\CirclePiece.cs" />
-    <Compile Include="Objects\Drawables\DrawableSlider.cs" />
-    <Compile Include="Objects\Drawables\Connections\FollowPoint.cs" />
-    <Compile Include="Objects\Drawables\DrawableSpinner.cs" />
-    <Compile Include="Objects\Drawables\Pieces\ExplodePiece.cs" />
-    <Compile Include="Objects\Drawables\Pieces\FlashPiece.cs" />
-    <Compile Include="Objects\Drawables\Pieces\GlowPiece.cs" />
-    <Compile Include="Objects\Drawables\DrawableOsuJudgement.cs" />
-    <Compile Include="Objects\Drawables\Pieces\NumberPiece.cs" />
-    <Compile Include="Objects\Drawables\DrawableSliderTick.cs" />
-    <Compile Include="Objects\Drawables\Pieces\RingPiece.cs" />
-    <Compile Include="Objects\Drawables\Pieces\SpinnerDisc.cs" />
-    <Compile Include="Objects\Drawables\Pieces\SpinnerSpmCounter.cs" />
-    <Compile Include="Objects\Drawables\Pieces\SpinnerTicks.cs" />
-    <Compile Include="Objects\Drawables\Pieces\TrianglesPiece.cs" />
-    <Compile Include="Objects\Drawables\Pieces\SliderBall.cs" />
-    <Compile Include="Objects\Drawables\Pieces\SliderBody.cs" />
-    <Compile Include="Objects\RepeatPoint.cs" />
-    <Compile Include="Objects\SliderTick.cs" />
-    <Compile Include="OsuDifficulty\OsuDifficultyCalculator.cs" />
-    <Compile Include="OsuDifficulty\Preprocessing\OsuDifficultyBeatmap.cs" />
-    <Compile Include="OsuDifficulty\Preprocessing\OsuDifficultyHitObject.cs" />
-    <Compile Include="OsuDifficulty\Skills\Aim.cs" />
-    <Compile Include="OsuDifficulty\Skills\Skill.cs" />
-    <Compile Include="OsuDifficulty\Skills\Speed.cs" />
-    <Compile Include="OsuDifficulty\Utils\History.cs" />
-    <Compile Include="OsuInputManager.cs" />
-    <Compile Include="Replays\OsuReplayInputHandler.cs" />
-    <Compile Include="Tests\TestCaseHitObjects.cs" />
-    <Compile Include="Tests\TestCasePerformancePoints.cs" />
-    <Compile Include="UI\Cursor\CursorTrail.cs" />
-    <Compile Include="UI\Cursor\GameplayCursor.cs" />
-    <Compile Include="UI\OsuSettings.cs" />
-    <Compile Include="Scoring\OsuPerformanceCalculator.cs" />
-    <Compile Include="Scoring\OsuScoreProcessor.cs" />
-    <Compile Include="UI\OsuRulesetContainer.cs" />
-    <Compile Include="UI\OsuPlayfield.cs" />
-    <Compile Include="OsuRuleset.cs" />
-    <Compile Include="Objects\HitCircle.cs" />
-    <Compile Include="Objects\Drawables\DrawableHitCircle.cs" />
-    <Compile Include="Objects\OsuHitObject.cs" />
-    <Compile Include="Objects\Slider.cs" />
-    <Compile Include="Objects\Spinner.cs" />
-    <Compile Include="Properties\AssemblyInfo.cs" />
-    <Compile Include="Mods\OsuMod.cs" />
-    <Compile Include="Replays\OsuAutoGenerator.cs" />
-    <Compile Include="Replays\OsuAutoGeneratorBase.cs" />
-  </ItemGroup>
-  <ItemGroup>
-    <None Include="app.config" />
-    <None Include="OpenTK.dll.config" />
-    <None Include="packages.config" />
->>>>>>> 442b234a
   </ItemGroup>
   <ItemGroup Label="Package References">
     <PackageReference Include="NUnit" Version="3.8.1" />
