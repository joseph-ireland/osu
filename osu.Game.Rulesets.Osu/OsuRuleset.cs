﻿// Copyright (c) ppy Pty Ltd <contact@ppy.sh>. Licensed under the MIT Licence.
// See the LICENCE file in the repository root for full licence text.

using osu.Game.Beatmaps;
using osu.Game.Graphics;
using osu.Game.Rulesets.Mods;
using osu.Game.Rulesets.Osu.Mods;
using osu.Game.Rulesets.Osu.UI;
using osu.Game.Rulesets.UI;
using System.Collections.Generic;
using osu.Framework.Graphics;
using osu.Framework.Graphics.Sprites;
using osu.Game.Overlays.Settings;
using osu.Framework.Input.Bindings;
using osu.Game.Rulesets.Osu.Edit;
using osu.Game.Rulesets.Edit;
using osu.Game.Rulesets.Osu.Replays;
using osu.Game.Rulesets.Replays.Types;
using osu.Game.Beatmaps.Legacy;
using osu.Game.Configuration;
using osu.Game.Rulesets.Configuration;
using osu.Game.Rulesets.Difficulty;
using osu.Game.Rulesets.Osu.Beatmaps;
using osu.Game.Rulesets.Osu.Configuration;
using osu.Game.Rulesets.Osu.Difficulty;
using osu.Game.Rulesets.Osu.Scoring;
using osu.Game.Rulesets.Osu.Skinning;
using osu.Game.Rulesets.Scoring;
using osu.Game.Scoring;
using osu.Game.Skinning;
using System;
using System.Linq;
using osu.Game.Rulesets.Osu.Objects;
using osu.Game.Rulesets.Osu.Statistics;
using osu.Game.Screens.Ranking.Statistics;

namespace osu.Game.Rulesets.Osu
{
    public class OsuRuleset : Ruleset, ILegacyRuleset
    {
        public override DrawableRuleset CreateDrawableRulesetWith(IBeatmap beatmap, IReadOnlyList<Mod> mods = null) => new DrawableOsuRuleset(this, beatmap, mods);

        public override ScoreProcessor CreateScoreProcessor() => new OsuScoreProcessor();

        public override IBeatmapConverter CreateBeatmapConverter(IBeatmap beatmap) => new OsuBeatmapConverter(beatmap, this);

        public override IBeatmapProcessor CreateBeatmapProcessor(IBeatmap beatmap) => new OsuBeatmapProcessor(beatmap);

        public const string SHORT_NAME = "osu";

        public override IEnumerable<KeyBinding> GetDefaultKeyBindings(int variant = 0) => new[]
        {
            new KeyBinding(InputKey.Z, OsuAction.LeftButton),
            new KeyBinding(InputKey.X, OsuAction.RightButton),
            new KeyBinding(InputKey.MouseLeft, OsuAction.LeftButton),
            new KeyBinding(InputKey.MouseRight, OsuAction.RightButton),
        };

        public override IEnumerable<Mod> ConvertFromLegacyMods(LegacyMods mods)
        {
            if (mods.HasFlag(LegacyMods.Nightcore))
                yield return new OsuModNightcore();
            else if (mods.HasFlag(LegacyMods.DoubleTime))
                yield return new OsuModDoubleTime();

            if (mods.HasFlag(LegacyMods.Perfect))
                yield return new OsuModPerfect();
            else if (mods.HasFlag(LegacyMods.SuddenDeath))
                yield return new OsuModSuddenDeath();

            if (mods.HasFlag(LegacyMods.Autopilot))
                yield return new OsuModAutopilot();

            if (mods.HasFlag(LegacyMods.Cinema))
                yield return new OsuModCinema();
            else if (mods.HasFlag(LegacyMods.Autoplay))
                yield return new OsuModAutoplay();

            if (mods.HasFlag(LegacyMods.Easy))
                yield return new OsuModEasy();

            if (mods.HasFlag(LegacyMods.Flashlight))
                yield return new OsuModFlashlight();

            if (mods.HasFlag(LegacyMods.HalfTime))
                yield return new OsuModHalfTime();

            if (mods.HasFlag(LegacyMods.HardRock))
                yield return new OsuModHardRock();

            if (mods.HasFlag(LegacyMods.Hidden))
                yield return new OsuModHidden();

            if (mods.HasFlag(LegacyMods.NoFail))
                yield return new OsuModNoFail();

            if (mods.HasFlag(LegacyMods.Relax))
                yield return new OsuModRelax();

            if (mods.HasFlag(LegacyMods.SpunOut))
                yield return new OsuModSpunOut();

            if (mods.HasFlag(LegacyMods.Target))
                yield return new OsuModTarget();

            if (mods.HasFlag(LegacyMods.TouchDevice))
                yield return new OsuModTouchDevice();
        }

        public override IEnumerable<Mod> GetModsFor(ModType type)
        {
            switch (type)
            {
                case ModType.DifficultyReduction:
                    return new Mod[]
                    {
                        new OsuModEasy(),
                        new OsuModNoFail(),
                        new MultiMod(new OsuModHalfTime(), new OsuModDaycore()),
                    };

                case ModType.DifficultyIncrease:
                    return new Mod[]
                    {
                        new OsuModHardRock(),
                        new MultiMod(new OsuModSuddenDeath(), new OsuModPerfect()),
                        new MultiMod(new OsuModDoubleTime(), new OsuModNightcore()),
                        new OsuModHidden(),
                        new MultiMod(new OsuModFlashlight(), new OsuModBlinds()),
                    };

                case ModType.Conversion:
                    return new Mod[]
                    {
                        new OsuModTarget(),
                        new OsuModDifficultyAdjust(),
                    };

                case ModType.Automation:
                    return new Mod[]
                    {
                        new MultiMod(new OsuModAutoplay(), new OsuModCinema()),
                        new OsuModRelax(),
                        new OsuModAutopilot(),
                        new OsuModSpunOut(),
                    };

                case ModType.Fun:
                    return new Mod[]
                    {
                        new OsuModTransform(),
                        new OsuModWiggle(),
                        new OsuModSpinIn(),
                        new MultiMod(new OsuModGrow(), new OsuModDeflate()),
                        new MultiMod(new ModWindUp(), new ModWindDown()),
                        new OsuModTraceable(),
                    };

                case ModType.System:
                    return new Mod[]
                    {
                        new OsuModTouchDevice(),
                    };

                default:
                    return Array.Empty<Mod>();
            }
        }

        public override Drawable CreateIcon() => new SpriteIcon { Icon = OsuIcon.RulesetOsu };

        public override DifficultyCalculator CreateDifficultyCalculator(WorkingBeatmap beatmap) => new OsuDifficultyCalculator(this, beatmap);

<<<<<<< HEAD
        public override PerformanceCalculator CreatePerformanceCalculator(WorkingBeatmap beatmap, ScoreInfo score, DifficultyAttributes attributes = null) => new OsuPerformanceCalculator(this, beatmap, score, attributes);
=======
        public override PerformanceCalculator CreatePerformanceCalculator(DifficultyAttributes attributes, ScoreInfo score) => new OsuPerformanceCalculator(this, attributes, score);
>>>>>>> 1566882d

        public override HitObjectComposer CreateHitObjectComposer() => new OsuHitObjectComposer(this);

        public override string Description => "osu!";

        public override string ShortName => SHORT_NAME;

        public override string PlayingVerb => "Clicking circles";

        public override RulesetSettingsSubsection CreateSettings() => new OsuSettingsSubsection(this);

        public override ISkin CreateLegacySkinProvider(ISkinSource source, IBeatmap beatmap) => new OsuLegacySkinTransformer(source);

        public int LegacyID => 0;

        public override IConvertibleReplayFrame CreateConvertibleReplayFrame() => new OsuReplayFrame();

        public override IRulesetConfigManager CreateConfig(SettingsStore settings) => new OsuRulesetConfigManager(settings, RulesetInfo);

        public override StatisticRow[] CreateStatisticsForScore(ScoreInfo score, IBeatmap playableBeatmap)
        {
            var timedHitEvents = score.HitEvents.Where(e => e.HitObject is HitCircle && !(e.HitObject is SliderTailCircle)).ToList();

            return new[]
            {
                new StatisticRow
                {
                    Columns = new[]
                    {
                        new StatisticItem("Timing Distribution",
                            new HitEventTimingDistributionGraph(timedHitEvents)
                            {
                                RelativeSizeAxes = Axes.X,
                                Height = 250
                            }),
                    }
                },
                new StatisticRow
                {
                    Columns = new[]
                    {
                        new StatisticItem("Accuracy Heatmap", new AccuracyHeatmap(score, playableBeatmap)
                        {
                            RelativeSizeAxes = Axes.X,
                            Height = 250
                        }),
                    }
                },
                new StatisticRow
                {
                    Columns = new[]
                    {
                        new StatisticItem(string.Empty, new SimpleStatisticTable(3, new SimpleStatisticItem[]
                        {
                            new UnstableRate(timedHitEvents)
                        }))
                    }
                }
            };
        }
    }
}<|MERGE_RESOLUTION|>--- conflicted
+++ resolved
@@ -171,11 +171,7 @@
 
         public override DifficultyCalculator CreateDifficultyCalculator(WorkingBeatmap beatmap) => new OsuDifficultyCalculator(this, beatmap);
 
-<<<<<<< HEAD
-        public override PerformanceCalculator CreatePerformanceCalculator(WorkingBeatmap beatmap, ScoreInfo score, DifficultyAttributes attributes = null) => new OsuPerformanceCalculator(this, beatmap, score, attributes);
-=======
         public override PerformanceCalculator CreatePerformanceCalculator(DifficultyAttributes attributes, ScoreInfo score) => new OsuPerformanceCalculator(this, attributes, score);
->>>>>>> 1566882d
 
         public override HitObjectComposer CreateHitObjectComposer() => new OsuHitObjectComposer(this);
 
